--- conflicted
+++ resolved
@@ -111,14 +111,11 @@
 }
 static int transferSizeTest1(xclDeviceHandle &handle, size_t alignment, unsigned maxSize, int first_mem, unsigned cu_index, uuid_t xclbinId)
 {
-<<<<<<< HEAD
     if (xclOpenContext(handle, xclbinId, cu_index, true))
         throw std::runtime_error("Cannot create context");
 
-=======
     std::cout << "transferSizeTest1 start\n";
     std::cout << "Allocate two buffers with size: " << maxSize/1024 << " KBytes ...\n";
->>>>>>> 5f9f10ea
     unsigned int boHandle1 = xclAllocBO(handle, maxSize, XCL_BO_DEVICE_RAM, first_mem); //buf1
     unsigned int boHandle2 = xclAllocBO(handle, maxSize, XCL_BO_DEVICE_RAM, first_mem); // buf2
     unsigned *writeBuffer = (unsigned *)xclMapBO(handle, boHandle1, true);
@@ -149,7 +146,6 @@
         uint64_t bo2devAddr = !xclGetBOProperties(handle, boHandle2, &p) ? p.paddr : -1;
         uint64_t bo1devAddr = !xclGetBOProperties(handle, boHandle1, &p) ? p.paddr : -1;
 
-<<<<<<< HEAD
         xclBOProperties p;
         uint64_t bo2devAddr = !xclGetBOProperties(handle, boHandle2, &p) ? p.paddr : -1;
         uint64_t bo1devAddr = !xclGetBOProperties(handle, boHandle1, &p) ? p.paddr : -1;
@@ -160,10 +156,6 @@
         //Allocate the exec_bo
         //unsigned execHandle = xclAllocBO(handle, maxSize, xclBOKind(0), (1<<31));
         //void* execData = xclMapBO(handle, execHandle, true);
-=======
-        if( (bo2devAddr == (uint64_t)(-1)) || (bo1devAddr == (uint64_t)(-1)))
-            return 1;
->>>>>>> 5f9f10ea
 
         //Get the output;
         if(xclSyncBO(handle, boHandle1, XCL_BO_SYNC_BO_FROM_DEVICE, size, 0)) {
@@ -179,7 +171,9 @@
         }
     }
 
-<<<<<<< HEAD
+    std::cout << "transferSizeTest1 complete. Release buffer objects.\n";
+    xclFreeBO(handle,boHandle1);
+    xclFreeBO(handle,boHandle2);
     for (std::list<uint64_t>::const_iterator i = deviceHandleList.begin(), e = deviceHandleList.end(); i != e; ++i)
     {
         //xclFreeBO(deviceHandleList.i,boHandle1);
@@ -187,24 +181,16 @@
 
     xclCloseContext(handle, xclbinId, cu_index);
 
-=======
-    std::cout << "transferSizeTest1 complete. Release buffer objects.\n";
-    xclFreeBO(handle,boHandle1);
-    xclFreeBO(handle,boHandle2);
->>>>>>> 5f9f10ea
     return 0;
 }
 
 static int transferSizeTest2(xclDeviceHandle &handle, size_t alignment, unsigned maxSize, int first_mem, unsigned cu_index, uuid_t xclbinId)
 {
-<<<<<<< HEAD
     if (xclOpenContext(handle, xclbinId, cu_index, true))
         throw std::runtime_error("Cannot create context");
 
-=======
     std::cout << "transferSizeTest2 start\n";
     std::cout << "Allocate two buffers with size: " << maxSize/1024 << " KBytes ...\n";
->>>>>>> 5f9f10ea
     unsigned boHandle1 = xclAllocBO(handle, maxSize, XCL_BO_DEVICE_RAM, first_mem); //buf1
     unsigned boHandle2 = xclAllocBO(handle, maxSize, XCL_BO_DEVICE_RAM, first_mem); // buf2
     unsigned *writeBuffer = (unsigned *)xclMapBO(handle, boHandle1, true);
@@ -233,7 +219,6 @@
         if( (bo2devAddr == (uint64_t)(-1)) || (bo1devAddr == (uint64_t)(-1)))
             return 1;
 
-<<<<<<< HEAD
         xclBOProperties p;
         uint64_t bo2devAddr = !xclGetBOProperties(handle, boHandle2, &p) ? p.paddr : -1;
         uint64_t bo1devAddr = !xclGetBOProperties(handle, boHandle1, &p) ? p.paddr : -1;
@@ -245,8 +230,6 @@
         //unsigned execHandle = xclAllocBO(handle, maxSize, xclBOKind(0), (1<<31));
         //void* execData = xclMapBO(handle, execHandle, true);
         //Get the output;
-=======
->>>>>>> 5f9f10ea
         if(xclSyncBO(handle, boHandle1, XCL_BO_SYNC_BO_FROM_DEVICE, size, 0)) {
             std::cout << "FAILED TEST\n";
             std::cout << size << " B read failed\n";
