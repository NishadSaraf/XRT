--- conflicted
+++ resolved
@@ -236,18 +236,9 @@
 
 static int runKernelLoop(xclDeviceHandle handle, uint64_t cu_base_addr, bool verbose, size_t n_elements, uuid_t xclbinId)
 {
-<<<<<<< HEAD
-
-//    uuid_t xclbinId;
-//    uuid_parse("58c06b8c-c882-41ff-9ec5-116571d1d179", xclbinId);
-    int result = xclOpenContext(handle, xclbinId, 0, true);
-    if (result)
-        std::cout << "Unable to open context" << std::endl;
-=======
     if (xclOpenContext(handle, xclbinId, 0, true))
 	throw std::runtime_error("Cannot create context");
 
->>>>>>> 28ff9538
     //Allocate the exec_bo
     unsigned execHandle = xclAllocBO(handle, 1024, xclBOKind(0), (1<<31));
     void* execData = xclMapBO(handle, execHandle, true);
@@ -284,12 +275,8 @@
     std::cout << "Wait for configure command to finish" << std::endl;
     //Wait on the command finish
     while (xclExecWait(handle,1000) == 0);
-<<<<<<< HEAD
-    result = runKernel(handle, cu_base_addr, verbose, n_elements);
-=======
     int result = runKernel(handle, cu_base_addr, verbose, n_elements);
     // Release the context
->>>>>>> 28ff9538
     xclCloseContext(handle, xclbinId, 0);
     return result;
 }
