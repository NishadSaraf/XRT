--- conflicted
+++ resolved
@@ -30,11 +30,7 @@
   SET(CPACK_RPM_POST_INSTALL_SCRIPT_FILE "${CMAKE_CURRENT_BINARY_DIR}/postinst")
   SET(CPACK_RPM_PRE_UNINSTALL_SCRIPT_FILE "${CMAKE_CURRENT_BINARY_DIR}/prerm")
   SET(CPACK_RPM_EXCLUDE_FROM_AUTO_FILELIST_ADDITION "/usr/local" "/usr/src" "/opt" "/etc/OpenCL" "/etc/OpenCL/vendors" "/usr/lib" "/usr/lib/pkgconfig")
-<<<<<<< HEAD
-   set(CPACK_RPM_PACKAGE_REQUIRES "ocl-icd-devel >= 2.2, boost-devel >= 1.53, boost-filesystem >= 1.53, libuuid-devel >= 2.23.2, dkms >= 2.5.0, protobuf-devel >= 2.5.0, protobuf-compiler >= 2.5.0, ncurses-devel >= 5.9, redhat-lsb-core, libxml2-devel >= 2.9.1, libyaml-devel >= 0.1.4 ")
-=======
   set(CPACK_RPM_PACKAGE_REQUIRES "ocl-icd-devel >= 2.2, boost-devel >= 1.53, boost-filesystem >= 1.53, libuuid-devel >= 2.23.2, dkms >= 2.5.0, protobuf-devel >= 2.5.0, protobuf-compiler >= 2.5.0, ncurses-devel >= 5.9, redhat-lsb-core, libxml2-devel >= 2.9.1, libyaml-devel >= 0.1.4 ")
->>>>>>> a2cf08c5
 else ()
   SET (CPACK_GENERATOR "TGZ")
 endif()
