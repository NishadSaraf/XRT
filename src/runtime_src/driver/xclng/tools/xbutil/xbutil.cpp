/**
 * Copyright (C) 2016-2018 Xilinx, Inc
 * Author: Hem C Neema, Ryan Radjabi
 * Simple command line utility to inetract with SDX PCIe devices
 *
 * Licensed under the Apache License, Version 2.0 (the "License"). You may
 * not use this file except in compliance with the License. A copy of the
 * License is located at
 *
 *     http://www.apache.org/licenses/LICENSE-2.0
 *
 * Unless required by applicable law or agreed to in writing, software
 * distributed under the License is distributed on an "AS IS" BASIS, WITHOUT
 * WARRANTIES OR CONDITIONS OF ANY KIND, either express or implied. See the
 * License for the specific language governing permissions and limitations
 * under the License.
 */

#include <thread>
#include <chrono>
#include <curses.h>
#include <sstream>
#include <climits>
#include <algorithm>

#include "xbutil.h"
#include "shim.h"

int bdf2index(std::string& bdfStr, unsigned& index)
{
    // Extract bdf from bdfStr.
    int dom = 0, b, d, f;
    char dummy;
    std::stringstream s(bdfStr);
    size_t n = std::count(bdfStr.begin(), bdfStr.end(), ':');
    if (n == 1)
        s >> std::hex >> b >> dummy >> d >> dummy >> f;
    else if (n == 2)
        s >> std::hex >> dom >> dummy >> b >> dummy >> d >> dummy >> f;
    if ((n != 1 && n != 2) || s.fail()) {
        std::cout << "ERROR: failed to extract BDF from " << bdfStr << std::endl;
        return -EINVAL;
    }

    for (unsigned i = 0; i < pcidev::get_dev_total(); i++) {
        auto dev = pcidev::get_dev(i);
        if (dom == dev->mgmt->domain && b == dev->mgmt->bus &&
            d == dev->mgmt->dev && (f == 0 || f == 1)) {
            index = i;
            return 0;
        }
    }

    std::cout << "ERROR: No card found for " << bdfStr << std::endl;
    return -ENOENT;
}

int str2index(const char *arg, unsigned& index)
{
    std::string devStr(arg);

    if (devStr.find(":") == std::string::npos) {
    // The arg contains a board index.
        unsigned long i;
        char *endptr;
        i = std::strtoul(arg, &endptr, 0);
        if (*endptr != '\0' || i >= UINT_MAX) {
            std::cout << "ERROR: " << devStr << " is not a valid card index."
                << std::endl;
            return -EINVAL;
        }
        index = i;
    } else {
    // The arg contains domain:bus:device.function string.
        int ret = bdf2index(devStr, index);
        if (ret != 0)
            return ret;
    }

    return 0;
}


void print_pci_info(void)
{
    auto print = [](const std::unique_ptr<pcidev::pci_func>& dev) {
        std::cout << std::hex;
        std::cout << ":[" << std::setw(2) << std::setfill('0') << dev->bus
            << ":" << std::setw(2) << std::setfill('0') << dev->dev
            << "." << dev->func << "]";

        std::cout << std::hex;
        std::cout << ":0x" << std::setw(4) << std::setfill('0') << dev->device_id;
        std::cout << ":0x" << std::setw(4) << std::setfill('0') << dev->subsystem_id;

        std::cout << std::dec;
        std::cout << ":[";
        if(!dev->driver_name.empty()) {
            std::cout << dev->driver_name << ":" << dev->driver_version << ":";
            if(dev->instance == INVALID_ID) {
                std::cout << "???";
            } else {
                std::cout << dev->instance;
            }
        }
        std::cout << "]" << std::endl;;
    };

    if (pcidev::get_dev_total() == 0) {
        std::cout << "No card found!" << std::endl;
        return;
    }

    int i = 0;
    int not_ready = 0;
    for (unsigned j = 0; j < pcidev::get_dev_total(); j++) {
        auto dev = pcidev::get_dev(j);
        auto& mdev = dev->mgmt;
        auto& udev = dev->user;
        bool ready = dev->is_ready;

        if (mdev != nullptr) {
            std::cout << (ready ? "" : "*");
            std::cout << "[" << i << "]" << "mgmt";
            print(mdev);
        }

        if (udev != nullptr) {
            std::cout << (ready ? "" : "*");
            std::cout << "[" << i << "]" << "user";
            print(udev);
        }

        if (!ready)
            not_ready++;
        ++i;
    }

    if (not_ready != 0) {
        std::cout << "WARNING: " << not_ready
                  << " card(s) marked by '*' are not ready, "
                  << "run xbutil flash scan -v to further check the details."
                  << std::endl;
    }
}

int main(int argc, char *argv[])
{
    unsigned index = 0xffffffff;
    unsigned regionIndex = 0xffffffff;
    unsigned computeIndex = 0xffffffff;
    unsigned short targetFreq[2] = {0, 0};
    unsigned fanSpeed = 0;
    unsigned long long startAddr = 0;
    unsigned int pattern_byte = 'J';//Rather than zero; writing char 'J' by default
    size_t sizeInBytes = 0;
    std::string outMemReadFile = "memread.out";
    std::string flashType = ""; // unset and empty by default
    std::string mcsFile1, mcsFile2;
    std::string xclbin;
    size_t blockSize = 0;
    int c;
    dd::ddArgs_t ddArgs;

    const char* exe = argv[ 0 ];
    if (argc == 1) {
        xcldev::printHelp(exe);
        return 1;
    }

    /*
     * Call xbflash if first argument is "flash". This calls
     * xbflash and never returns. All arguments will be passed
     * down to xbflash.
     */
    if( std::string( argv[ 1 ] ).compare( "flash" ) == 0 ) {
        // get self path, launch xbflash from self path
        char buf[ PATH_MAX ] = {0};
        auto len = readlink( "/proc/self/exe", buf, PATH_MAX );
        if( len == -1 ) {
            perror( "readlink:" );
            return errno;
        }
        buf[ len - 1 ] = 0; // null terminate after successful read

        // remove exe name from this to get the parent path
        size_t found = std::string( buf ).find_last_of( "/\\" ); // finds the last backslash char
        std::string path = std::string( buf ).substr( 0, found );
        // coverity[TAINTED_STRING] argv will be validated inside xbflash
        return execv( std::string( path + "/xbflash" ).c_str(), argv );
    } /* end of call to xbflash */

    optind++;
    if( std::strcmp( argv[1], "validate" ) == 0 ) {
        return xcldev::xclValidate(argc, argv);
    } else if( std::strcmp( argv[1], "top" ) == 0 ) {
        return xcldev::xclTop(argc, argv);
<<<<<<< HEAD
    } else if( std::strcmp( argv[1], "reset" ) == 0 ) {
        return xcldev::xclReset(argc, argv);
=======
    } else if( std::strcmp( argv[1], "p2p" ) == 0 ) {
        return xcldev::xclSetP2p(argc, argv);
>>>>>>> f842b2d1
    }
    optind--;

    argv++;
    const auto v = xcldev::commandTable.find(*argv);
    if (v == xcldev::commandTable.end()) {
        std::cout << "ERROR: Unknown comand \'" << *argv << "\'\n";
        xcldev::printHelp(exe);
        return 1;
    }

    const xcldev::command cmd = v->second;
    std::string cmdname = v->first;
    xcldev::subcommand subcmd = xcldev::MEM_READ;
    unsigned int ipmask = static_cast<unsigned int>(xcldev::STATUS_NONE_MASK);
    argc--;

    if (cmd == xcldev::HELP) {
        xcldev::printHelp(exe);
        return 1;
    }

    argv[0] = const_cast<char *>(exe);
    static struct option long_options[] = {
        {"read", no_argument, 0, xcldev::MEM_READ},
        {"write", no_argument, 0, xcldev::MEM_WRITE},
        {"spm", no_argument, 0, xcldev::STATUS_SPM},
        {"lapc", no_argument, 0, xcldev::STATUS_LAPC},
        {"sspm", no_argument, 0, xcldev::STATUS_SSPM},
        {"tracefunnel", no_argument, 0, xcldev::STATUS_UNSUPPORTED},
        {"monitorfifolite", no_argument, 0, xcldev::STATUS_UNSUPPORTED},
        {"monitorfifofull", no_argument, 0, xcldev::STATUS_UNSUPPORTED},
        {"accelmonitor", no_argument, 0, xcldev::STATUS_UNSUPPORTED},
        {"stream", no_argument, 0, xcldev::STREAM},
        {"query-ecc", no_argument, 0, xcldev::MEM_QUERY_ECC},
        {"reset-ecc", no_argument, 0, xcldev::MEM_RESET_ECC},
        {0, 0, 0, 0}
    };

    int long_index;
    const char* short_options = "a:b:c:d:e:f:g:i:m:n:o:p:r:s"; //don't add numbers
    while ((c = getopt_long(argc, argv, short_options, long_options, &long_index)) != -1)
    {
        if (cmd == xcldev::LIST) {
            std::cout << "ERROR: 'list' command does not accept any options\n";
            return -1;
        }
        switch (c)
        {
        //Deal with long options. Long options return the value set in option::val
        case xcldev::MEM_READ : {
            //--read
            if (cmd != xcldev::MEM) {
                std::cout << "ERROR: Option '" << long_options[long_index].name << "' cannot be used with command " << cmdname << "\n";
                return -1;
            }
            subcmd = xcldev::MEM_READ;
            break;
        }
        case xcldev::MEM_WRITE : {
            //--write
            if (cmd != xcldev::MEM) {
                std::cout << "ERROR: Option '" << long_options[long_index].name << "' cannot be used with command " << cmdname << "\n";
                return -1;
            }
            subcmd = xcldev::MEM_WRITE;
            break;
        }
        case xcldev::STATUS_LAPC : {
            //--lapc
            if (cmd != xcldev::STATUS) {
                std::cout << "ERROR: Option '" << long_options[long_index].name << "' cannot be used with command " << cmdname << "\n";
                return -1;
            }
            ipmask |= static_cast<unsigned int>(xcldev::STATUS_LAPC_MASK);
            break;
        }
        case xcldev::STATUS_SPM : {
            //--spm
            if (cmd != xcldev::STATUS) {
                std::cout << "ERROR: Option '" << long_options[long_index].name << "' cannot be used with command " << cmdname << "\n";
                return -1;
            }
            ipmask |= static_cast<unsigned int>(xcldev::STATUS_SPM_MASK);
            break;
        }
        case xcldev::STATUS_SSPM : {
            if (cmd != xcldev::STATUS) {
                std::cout << "ERROR: Option '" << long_options[long_index].name << "' cannot be used with command " << cmdname << "\n" ;
                return -1 ;
            }
            ipmask |= static_cast<unsigned int>(xcldev::STATUS_SSPM_MASK);
            break ;
        }
        case xcldev::STATUS_UNSUPPORTED : {
            //Don't give ERROR for as yet unsupported IPs
            std::cout << "INFO: No Status information available for IP: " << long_options[long_index].name << "\n";
            return 0;
        }
        case xcldev::STREAM:
        {
            if(cmd != xcldev::QUERY) {
                std::cout << "ERROR: Option '" << long_options[long_index].name << "' cannot be used with command " << cmdname << "\n";
                return -1;
            }
            subcmd = xcldev::STREAM;
            break;
        }
        case xcldev::MEM_QUERY_ECC : {
            //--query-ecc
            if (cmd != xcldev::MEM) {
                std::cout << "ERROR: Option '" << long_options[long_index].name << "' cannot be used with command " << cmdname << "\n";
                return -1;
            }
            subcmd = xcldev::MEM_QUERY_ECC;
            break;
        }
        case xcldev::MEM_RESET_ECC : {
            //--reset-ecc
            if (cmd != xcldev::MEM) {
                std::cout << "ERROR: Option '" << long_options[long_index].name << "' cannot be used with command " << cmdname << "\n";
                return -1;
            }
            subcmd = xcldev::MEM_RESET_ECC;
            break;
        }
        //short options are dealt here
        case 'a':{
            if (cmd != xcldev::MEM) {
                std::cout << "ERROR: '-a' not applicable for this command\n";
                return -1;
            }
            size_t idx = 0;
            try {
                startAddr = std::stoll(optarg, &idx, 0);
            }
            catch (const std::exception& ex) {
                //out of range, invalid argument ex
                std::cout << "ERROR: Value supplied to -" << (char)c << " option is invalid\n";
                return -1;
            }
            if (idx < strlen(optarg)) {
                std::cout << "ERROR: Value supplied to -" << (char)c << " option is invalid\n";
                return -1;
            }
            break;
        }
        case 'o': {
            if (cmd == xcldev::FLASH) {
                flashType = optarg;
                break;
            } else if (cmd != xcldev::MEM || subcmd != xcldev::MEM_READ) {
                std::cout << "ERROR: '-o' not applicable for this command\n";
                return -1;
            }
            outMemReadFile = optarg;
            break;
        }
        case 'e': {
            if (cmd != xcldev::MEM || subcmd != xcldev::MEM_WRITE) {
                std::cout << "ERROR: '-e' not applicable for this command\n";
                return -1;
            }
            size_t idx = 0;
            try {
                pattern_byte = std::stoi(optarg, &idx, 0);
            }
            catch (const std::exception& ex) {
                //out of range, invalid argument ex
                std::cout << "ERROR: Value supplied to -" << (char)c << " option must be a value between 0 and 255\n";
                return -1;
            }
            if (pattern_byte > 0xff || idx < strlen(optarg)) {
                std::cout << "ERROR: Value supplied to -" << (char)c << " option must be a value between 0 and 255\n";
                return -1;
            }
            break;
        }
        case 'i': {
            if (cmd != xcldev::MEM) {
                std::cout << "ERROR: '-i' not applicable for this command\n";
                return -1;
            }
            size_t idx = 0;
            try {
                sizeInBytes = std::stoll(optarg, &idx, 0);
            }
            catch (const std::exception& ex) {
                //out of range, invalid argument ex
                std::cout << "ERROR: Value supplied to -" << (char)c << " option is invalid\n";
                return -1;
            }
            if (idx < strlen(optarg)) {
                std::cout << "ERROR: Value supplied to -" << (char)c << " option is invalid\n";
                return -1;
            }
            break;
        }
        case 'd': {
            int ret = str2index(optarg, index);
            if (ret != 0)
                return ret;
            if (cmd == xcldev::DD) {
                ddArgs = dd::parse_dd_options( argc, argv );
            }
            break;
        }
        case 'r':
            if ((cmd == xcldev::FLASH) || (cmd == xcldev::BOOT) || (cmd == xcldev::DMATEST) ||(cmd == xcldev::STATUS)) {
                std::cout << "ERROR: '-r' not applicable for this command\n";
                return -1;
            }
            regionIndex = std::atoi(optarg);
            break;
        case 'p':
            if (cmd != xcldev::PROGRAM) {
                std::cout << "ERROR: '-p' only allowed with 'program' command\n";
                return -1;
            }
            xclbin = optarg;
            break;
        case 'f':
            if (cmd != xcldev::CLOCK) {
                std::cout << "ERROR: '-f' only allowed with 'clock' command\n";
                return -1;
            }
            targetFreq[0] = std::atoi(optarg);
            break;
        case 'g':
            if (cmd != xcldev::CLOCK) {
                std::cout << "ERROR: '-g' only allowed with 'clock' command\n";
                return -1;
            }
            targetFreq[1] = std::atoi(optarg);
            break;
        case 'm':
            if (cmd != xcldev::FLASH) {
                std::cout << "ERROR: '-m' only allowed with 'flash' command\n";
                return -1;
            }
            mcsFile1 = optarg;
            break;
        case 'n':
            if (cmd != xcldev::FLASH) {
                std::cout << "ERROR: '-n' only allowed with 'flash' command\n";
                return -1;
            }
            mcsFile2 = optarg;
            break;
        case 'c':
            if (cmd != xcldev::RUN) {
                std::cout << "ERROR: '-c' only allowed with 'run' command\n";
                return -1;
            }
            computeIndex = std::atoi(optarg);
            break;
        case 's':
            if (cmd != xcldev::FAN) {
                std::cout << "ERROR: '-s' only allowed with 'fan' command\n";
                return -1;
            }
            fanSpeed = std::atoi(optarg);
            break;
        case 'b':
        {
            if (cmd != xcldev::DMATEST) {
                std::cout << "ERROR: '-b' only allowed with 'dmatest' command\n";
                return -1;
            }
            std::string tmp(optarg);
            if ((tmp[0] == '0') && (std::tolower(tmp[1]) == 'x')) {
                blockSize = std::stoll(tmp, 0, 16);
            }
            else {
                blockSize = std::stoll(tmp, 0, 10);
            }

            if (blockSize & (blockSize - 1)) {
                std::cout << "ERROR: block size should be power of 2\n";
                return -1;
            }

            if (blockSize > 0x100000) {
                std::cout << "ERROR: block size cannot be greater than 0x100000 MB\n";
                return -1;
            }
            blockSize *= 1024; // convert kilo bytes to bytes
            break;
        }
        default:
            xcldev::printHelp(exe);
            return 1;
        }
    }

    if (optind != argc) {
        std::cout << "ERROR: Illegal command \'" << argv[optind++] << "\'\n";
        return -1;
    }

    if (index == 0xffffffff) index = 0;

    if (regionIndex == 0xffffffff) regionIndex = 0;

    switch (cmd) {
    case xcldev::BOOT:
    case xcldev::RUN:
    case xcldev::FAN:
    case xcldev::DMATEST:
    case xcldev::MEM:
    case xcldev::QUERY:
    case xcldev::SCAN:
    case xcldev::STATUS:
        break;
    case xcldev::PROGRAM:
    {
        if (xclbin.size() == 0) {
            std::cout << "ERROR: Please specify xclbin file with '-p' switch\n";
            return -1;
        }
        break;
    }
    case xcldev::CLOCK:
    {
        if (!targetFreq[0] && !targetFreq[1]) {
            std::cout << "ERROR: Please specify frequency(ies) with '-f' and or '-g' switch(es)\n";
            return -1;
        }
        break;
    }
    default:
        break;
    }

    std::vector<std::unique_ptr<xcldev::device>> deviceVec;

    unsigned int total = pcidev::get_dev_total();
    unsigned int count = pcidev::get_dev_ready();
    if (total == 0) {
        std::cout << "ERROR: No card found\n";
        return 1;
    }
    if (cmd != xcldev::DUMP)
        std::cout << "INFO: Found total " << total << " card(s), "
                  << count << " are usable" << std::endl;

    if (cmd == xcldev::SCAN) {
        print_pci_info();
        return 0;
    }

    for (unsigned i = 0; i < count; i++) {
        try {
            deviceVec.emplace_back(new xcldev::device(i, nullptr));
        } catch (const std::exception& ex) {
            std::cout << ex.what() << std::endl;
        }
    }

    if (cmd == xcldev::LIST) {
        for (unsigned i = 0; i < deviceVec.size(); i++) {
            std::cout << '[' << i << "] " << std::hex
                << std::setw(2) << std::setfill('0') << deviceVec[i]->bus() << ":"
                << std::setw(2) << std::setfill('0') << deviceVec[i]->dev() << "."
                << deviceVec[i]->userFunc() << " "
                << deviceVec[i]->name() << std::endl;
        }
        return 0;
    }

    if (index >= deviceVec.size()) {
        if (index >= count)
            std::cout << "ERROR: Card index " << index << "is out of range";
        else
            std::cout << "ERROR: Card [" << index << "] is not ready";
        std::cout << std::endl;
        return 1;
    }

    int result = 0;

    switch (cmd)
    {
    case xcldev::BOOT:
        result = deviceVec[index]->boot();
        break;
    case xcldev::CLOCK:
        result = deviceVec[index]->reclock2(regionIndex, targetFreq);
        break;
    case xcldev::FAN:
        result = deviceVec[index]->fan(fanSpeed);
        break;
    case xcldev::FLASH:
        result = deviceVec[index]->flash(mcsFile1, mcsFile2, flashType);
        break;
    case xcldev::PROGRAM:
        result = deviceVec[index]->program(xclbin, regionIndex);
        break;
    case xcldev::QUERY:
        try
        {
            if(subcmd == xcldev::STREAM) {
                result = deviceVec[index]->printStreamInfo(std::cout);
            } else {
                result = deviceVec[index]->dump(std::cout);
            }
        }
        catch (...) {
            std::cout << "ERROR: query failed" << std::endl;
        }
        break;
    case xcldev::DUMP:
        result = deviceVec[index]->dumpJson(std::cout);
        break;
    case xcldev::RUN:
        result = deviceVec[index]->run(regionIndex, computeIndex);
        break;
    case xcldev::DMATEST:
        result = deviceVec[index]->dmatest(blockSize, true);
        break;
    case xcldev::MEM:
        if (subcmd == xcldev::MEM_READ) {
            result = deviceVec[index]->memread(outMemReadFile, startAddr, sizeInBytes);
        } else if (subcmd == xcldev::MEM_WRITE) {
            result = deviceVec[index]->memwrite(startAddr, sizeInBytes, pattern_byte);
        } else if(subcmd == xcldev::MEM_QUERY_ECC) {
            result = deviceVec[index]->printEccInfo(std::cout);
        } else if(subcmd == xcldev::MEM_RESET_ECC) {
            result = deviceVec[index]->resetEccInfo();
        }
        break;
    case xcldev::DD:
        result = deviceVec[index]->do_dd( ddArgs );
        break;
    case xcldev::STATUS:
        if (ipmask == xcldev::STATUS_NONE_MASK) {
            //if no ip specified then read all
            //ipmask = static_cast<unsigned int>(xcldev::STATUS_SPM_MASK);
            //if (!(getuid() && geteuid())) {
            //  ipmask |= static_cast<unsigned int>(xcldev::STATUS_LAPC_MASK);
            //}
            result = deviceVec[index]->print_debug_ip_list(0);
        }
        if (ipmask & static_cast<unsigned int>(xcldev::STATUS_LAPC_MASK)) {
            result = deviceVec[index]->readLAPCheckers(1);
        }
        if (ipmask & static_cast<unsigned int>(xcldev::STATUS_SPM_MASK)) {
            result = deviceVec[index]->readSPMCounters();
        }
        if (ipmask & static_cast<unsigned int>(xcldev::STATUS_SSPM_MASK)) {
            result = deviceVec[index]->readSSPMCounters() ;
        }
        break;

    default:
        std::cout << "ERROR: Not implemented\n";
        result = -1;
    }

    if (result != 0)
        std::cout << "ERROR: xbutil " << v->first  << " failed." << std::endl;
    else if (cmd != xcldev::DUMP)
        std::cout << "INFO: xbutil " << v->first << " succeeded." << std::endl;

    return result;
}

void xcldev::printHelp(const std::string& exe)
{
    std::cout << "Running xbutil for 4.0+ DSA's \n\n";
    std::cout << "Usage: " << exe << " <command> [options]\n\n";
    std::cout << "Command and option summary:\n";
    std::cout << "  clock   [-d card] [-r region] [-f clock1_freq_MHz] [-g clock2_freq_MHz]\n";
    std::cout << "  dmatest [-d card] [-b [0x]block_size_KB]\n";
    std::cout << "  dump\n";
    std::cout << "  help\n";
    std::cout << "  list\n";
    std::cout << "  mem --read [-d card] [-a [0x]start_addr] [-i size_bytes] [-o output filename]\n";
    std::cout << "  mem --write [-d card] [-a [0x]start_addr] [-i size_bytes] [-e pattern_byte]\n";
    std::cout << "  mem --query-ecc [-d card]\n";
    std::cout << "  mem --reset-ecc [-d card]\n";
    std::cout << "  program [-d card] [-r region] -p xclbin\n";
    std::cout << "  query   [-d card [-r region]]\n";
    std::cout << "  reset   [-d card]\n";
    std::cout << "  status  [--debug_ip_name]\n";
    std::cout << "  scan\n";
    std::cout << "  top [-i seconds]\n";
    std::cout << "  validate [-d card]\n";
    std::cout << " Requires root privileges:\n";
    std::cout << "  flash   [-d card] -m primary_mcs [-n secondary_mcs] [-o bpi|spi]\n";
    std::cout << "  flash   [-d card] -a <all | dsa> [-t timestamp]\n";
    std::cout << "  flash   [-d card] -p msp432_firmware\n";
    std::cout << "  flash   scan [-v]\n";
    std::cout << "  p2p    [-d card] --enable\n";
    std::cout << "  p2p    [-d card] --disable\n";
    std::cout << "\nExamples:\n";
    std::cout << "Print JSON file to stdout\n";
    std::cout << "  " << exe << " dump\n";
    std::cout << "List all cards\n";
    std::cout << "  " << exe << " list\n";
    std::cout << "Scan for Xilinx PCIe card(s) & associated drivers (if any) and relevant system information\n";
    std::cout << "  " << exe << " scan\n";
    std::cout << "Change the clock frequency of region 0 in card 0 to 100 MHz\n";
    std::cout << "  " << exe << " clock -f 100\n";
    std::cout << "For card 0 which supports multiple clocks, change the clock 1 to 200MHz and clock 2 to 250MHz\n";
    std::cout << "  " << exe << " clock -f 200 -g 250\n";
    std::cout << "Download the accelerator program for card 2\n";
    std::cout << "  " << exe << " program -d 2 -p a.xclbin\n";
    std::cout << "Run DMA test on card 1 with 32 KB blocks of buffer\n";
    std::cout << "  " << exe << " dmatest -d 1 -b 0x2000\n";
    std::cout << "Read 256 bytes from DDR starting at 0x1000 into file read.out\n";
    std::cout << "  " << exe << " mem --read -a 0x1000 -i 256 -o read.out\n";
    std::cout << "  " << "Default values for address is 0x0, size is DDR size and file is memread.out\n";
    std::cout << "Write 256 bytes to DDR starting at 0x1000 with byte 0xaa \n";
    std::cout << "  " << exe << " mem --write -a 0x1000 -i 256 -e 0xaa\n";
    std::cout << "  " << "Default values for address is 0x0, size is DDR size and pattern is 0x0\n";
    std::cout << "List the debug IPs available on the platform\n";
    std::cout << "  " << exe << " status \n";
    std::cout << "Flash all installed DSA for all cards, if not done\n";
    std::cout << "  sudo " << exe << " flash -a all\n";
    std::cout << "Show DSA related information for all cards in the system\n";
    std::cout << "  sudo " << exe << " flash scan\n";
    std::cout << "Validate installation on card 1\n";
    std::cout << "  " << exe << " validate -d 1\n";
}

std::unique_ptr<xcldev::device> xcldev::xclGetDevice(unsigned index)
{
    try {
        unsigned int count = pcidev::get_dev_total();
        if (count == 0) {
            std::cout << "ERROR: No card found" << std::endl;
        } else if (index >= count) {
            std::cout << "ERROR: Card index " << index << " out of range";
            std::cout << std::endl;
        } else {
            return std::make_unique<xcldev::device>(index,nullptr);
        }
    }
    catch (const std::exception& ex) {
        std::cout << "ERROR: " << ex.what() << std::endl;
    }

    return nullptr;
}

struct topThreadCtrl {
    int interval;
    std::unique_ptr<xcldev::device> dev;
    bool quit;
    int status;
};

static void topPrintUsage(const xcldev::device *dev, xclDeviceUsage& devstat,
    xclDeviceInfo2 &devinfo)
{
    std::vector<std::string> lines;

    dev->m_mem_usage_bar(devstat, lines);

    dev->m_devinfo_stringize_power(devinfo, lines);

    dev->m_mem_usage_stringize_dynamics(devstat, devinfo, lines);

    dev->m_stream_usage_stringize_dynamics(devinfo, lines);

    dev->m_cu_usage_stringize_dynamics(lines);

    for(auto line:lines) {
            printw("%s\n", line.c_str());
    }
}

static void topPrintStreamUsage(const xcldev::device *dev, xclDeviceInfo2 &devinfo)
{
    std::vector<std::string> lines;

    dev->m_stream_usage_stringize_dynamics(devinfo, lines);

    for(auto line:lines) {
        printw("%s\n", line.c_str());
    }

}

static void topThreadFunc(struct topThreadCtrl *ctrl)
{
    int i = 0;

    while (!ctrl->quit) {
        if ((i % ctrl->interval) == 0) {
            xclDeviceUsage devstat;
            xclDeviceInfo2 devinfo;
            int result = ctrl->dev->usageInfo(devstat);
            if (result) {
                ctrl->status = result;
                return;
            }
            result = ctrl->dev->deviceInfo(devinfo);
            if (result) {
                ctrl->status = result;
                return;
            }
            clear();
            topPrintUsage(ctrl->dev.get(), devstat, devinfo);
            refresh();
        }
        std::this_thread::sleep_for(std::chrono::seconds(1));
        i++;
    }
}

static void topThreadStreamFunc(struct topThreadCtrl *ctrl)
{
    int i = 0;

    while (!ctrl->quit) {
        if ((i % ctrl->interval) == 0) {
            xclDeviceUsage devstat;
            xclDeviceInfo2 devinfo;
            int result = ctrl->dev->usageInfo(devstat);
            if (result) {
                ctrl->status = result;
                return;
            }
            result = ctrl->dev->deviceInfo(devinfo);
            if (result) {
                ctrl->status = result;
                return;
            }
            clear();
            topPrintStreamUsage(ctrl->dev.get(), devinfo);
            refresh();
        }
        std::this_thread::sleep_for(std::chrono::seconds(1));
        i++;
    }
}

void xclTopHelp()
{
    std::cout << "Options: [-d <card>]: device index\n";
    std::cout << "         [-i <interval>]: refresh interval\n";
    std::cout << "         [-s]: display stream topology \n";
}

int xcldev::xclTop(int argc, char *argv[])
{
    int interval = 1;
    unsigned index = 0;
    int c;
    bool printStreamOnly = false;
    struct topThreadCtrl ctrl = { 0 };

    while ((c = getopt(argc, argv, "d:i:s")) != -1) {
        switch (c) {
        case 'i':
            interval = std::atoi(optarg);
            break;
        case 'd': {
            int ret = str2index(optarg, index);
            if (ret != 0)
                return ret;
            break;
        }
        case 's':
            printStreamOnly = true;
            break;
        default:
            xclTopHelp();
            return -EINVAL;
        }
    }

    if (optind != argc) {
        xclTopHelp();
        return -EINVAL;
    }

    ctrl.interval = interval;

    ctrl.dev = xcldev::xclGetDevice(index);
    if (!ctrl.dev) {
        return -ENOENT;
    }

    std::cout << "top interval is " << interval << std::endl;

    initscr();
    cbreak();
    noecho();
    std::thread t;
    if (printStreamOnly) {
        t = std::thread(topThreadStreamFunc, &ctrl);
    } else {
        t = std::thread(topThreadFunc, &ctrl);
    }


    // Waiting for and processing control command from stdin
    while (!ctrl.quit) {
        switch (getch()) {
        case 'q':
        case ERR:
            ctrl.quit = true;
            break;
        default:
            break;
        }
    }

    t.join();
    endwin();
    return ctrl.status;
}

const std::string dsaPath("/opt/xilinx/dsa/");

void testCaseProgressReporter(bool *quit)
{    int i = 0;
    while (!*quit) {
        if (i != 0 && (i % 5 == 0))
            std::cout << "." << std::flush;
        std::this_thread::sleep_for(std::chrono::seconds(1));
        i++;
    }
}

int runShellCmd(const std::string& cmd, std::string& output)
{
    int ret = 0;
    bool quit = false;

    // Kick off progress reporter
    std::thread t(testCaseProgressReporter, &quit);

    // Run test case
    setenv("XILINX_XRT", "/opt/xilinx/xrt", 0);
    setenv("LD_LIBRARY_PATH", "/opt/xilinx/xrt/lib", 1);
    unsetenv("XCL_EMULATION_MODE");
    std::shared_ptr<FILE> pipe(popen(cmd.c_str(), "r"), pclose);
    if (pipe == nullptr) {
        std::cout << "ERROR: Failed to run " << cmd << std::endl;
        ret = -EINVAL;
    }

    // Read all output
    char buf[256];
    while (ret == 0 && !feof(pipe.get())) {
        if (fgets(buf, sizeof (buf), pipe.get()) != nullptr) {
            output += buf;
        }
    }

    // Stop progress reporter
    quit = true;
    t.join();

    return ret;
}

int xcldev::device::runTestCase(const std::string& exe,
    const std::string& xclbin, std::string& output)
{
    std::string testCasePath = dsaPath +
        std::string(m_devinfo.mName) + "/test/";
    std::string exePath = testCasePath + exe;
    std::string xclbinPath = testCasePath + xclbin;
    std::string idxOption;
    struct stat st;

    output.clear();

    if (stat(exePath.c_str(), &st) != 0 || stat(xclbinPath.c_str(), &st) != 0) {
        output += "ERROR: Failed to find ";
        output += exe;
        output += " or ";
        output += xclbin;
        output += ", DSA package not installed properly.";
        return -ENOENT;
    }

    // Program xclbin first.
    int ret = program(xclbinPath, 0);
    if (ret != 0) {
        output += "ERROR: Failed to download xclbin: ";
        output += xclbin;
        return -EINVAL;
    }

    if (m_idx != 0)
        idxOption = "-d " + std::to_string(m_idx);

    std::string cmd = exePath + " " + xclbinPath + " " + idxOption;
    return runShellCmd(cmd, output);
}

/*
 * validate
 */
int xcldev::device::validate(bool quick)
{
    std::string output;
    bool testKernelBW = true;

    // Check pcie training
    std::cout << "INFO: Checking PCIE link status: " << std::flush;
    if (m_devinfo.mPCIeLinkSpeed != m_devinfo.mPCIeLinkSpeedMax ||
        m_devinfo.mPCIeLinkWidth != m_devinfo.mPCIeLinkWidthMax) {
        std::cout << "FAILED" << std::endl;
        std::cout << "WARNING: Card trained to lower spec. "
            << "Expect: Gen" << m_devinfo.mPCIeLinkSpeedMax << "x"
            << m_devinfo.mPCIeLinkWidthMax
            << ", Current: Gen" << m_devinfo.mPCIeLinkSpeed << "x"
            << m_devinfo.mPCIeLinkWidth
            << std::endl;
        // Non-fatal, continue validating.
    }
    else
    {
        std::cout << "PASSED" << std::endl;
    }

    // Run various test cases

    // Test verify kernel
    std::cout << "INFO: Starting verify kernel test: " << std::flush;
    int ret = runTestCase(std::string("validate.exe"),
        std::string("verify.xclbin"), output);
    std::cout << std::endl;
    if (ret == -ENOENT) {
        if (m_idx == 0) {
            // Fall back to verify.exe
            ret = runTestCase(std::string("verify.exe"),
                std::string("verify.xclbin"), output);
            if (ret == 0) {
                // Probably testing with old package, skip kernel bandwidth test.
                testKernelBW = false;
            }
        }
    }
    if (ret != 0 || output.find("Hello World") == std::string::npos) {
        std::cout << output << std::endl;
        std::cout << "ERROR: verify kernel test FAILED" << std::endl;
        return ret == 0 ? -EINVAL : ret;
    }
    std::cout << "INFO: verify kernel test PASSED" << std::endl;

    // Skip the rest of test cases for quicker turn around.
    if (quick)
        return 0;

    // Perform DMA test
    std::cout << "INFO: Starting DMA test" << std::endl;
    ret = dmatest(0, false);
    if (ret != 0) {
        std::cout << "ERROR: DMA test FAILED" << std::endl;
        return ret;
    }
    std::cout << "INFO: DMA test PASSED" << std::endl;

    if (!testKernelBW)
        return 0;


    // Test kernel bandwidth kernel
    std::cout << "INFO: Starting DDR bandwidth test: " << std::flush;
    ret = runTestCase(std::string("kernel_bw.exe"),
        std::string("bandwidth.xclbin"), output);
    std::cout << std::endl;
    if (ret != 0 || output.find("PASS") == std::string::npos) {
        std::cout << output << std::endl;
        std::cout << "ERROR: DDR bandwidth test FAILED" << std::endl;
        return ret == 0 ? -EINVAL : ret;
    }
    // Print out max thruput
    size_t st = output.find("Maximum");
    if (st != std::string::npos) {
        size_t end = output.find("\n", st);
        std::cout << output.substr(st, end - st) << std::endl;
    }
    std::cout << "INFO: DDR bandwidth test PASSED" << std::endl;

    return 0;
}

int xcldev::xclValidate(int argc, char *argv[])
{
    unsigned index = UINT_MAX;
    const std::string usage("Options: [-d index]");
    int c;
    bool quick = false;

    while ((c = getopt(argc, argv, "d:q")) != -1) {
        switch (c) {
        case 'd': {
            int ret = str2index(optarg, index);
            if (ret != 0)
                return ret;
            break;
        }
        case 'q':
            quick = true;
            break;
        default:
            std::cerr << usage << std::endl;
            return -EINVAL;
        }
    }
    if (optind != argc) {
        std::cerr << usage << std::endl;
        return -EINVAL;
    }

    unsigned int count = pcidev::get_dev_total();

    std::vector<unsigned> boards;
    if (index == UINT_MAX) {
        if (count == 0) {
            std::cout << "ERROR: No card found" << std::endl;
            return -ENOENT;
        }
        for (unsigned i = 0; i < count; i++)
            boards.push_back(i);
    } else {
        if (index >= count) {
            std::cout << "ERROR: Card[" << index << "] not found" << std::endl;
            return -ENOENT;
        }
        boards.push_back(index);
    }

    std::cout << "INFO: Found " << boards.size() << " cards" << std::endl;

    bool validated = true;
    for (unsigned i : boards) {
        std::unique_ptr<device> dev = xclGetDevice(i);
        if (!dev) {
            std::cout << "ERROR: Can't open card[" << i << "]" << std::endl;
            validated = false;
            continue;
        }

        std::cout << std::endl << "INFO: Validating card[" << i << "]: "
            << dev->name() << std::endl;

        if (dev->validate(quick) != 0) {
            validated = false;
            std::cout << "INFO: Card[" << i << "] failed to validate." << std::endl;
        } else {
            std::cout << "INFO: Card[" << i << "] validated successfully." << std::endl;
        }
    }
    std::cout << std::endl;

    if (!validated) {
        std::cout << "ERROR: Some cards failed to validate." << std::endl;
        return -EINVAL;
    }

    std::cout << "INFO: All cards validated successfully." << std::endl;
    return 0;
}

static int getEccMemTags(const pcidev::pci_device *dev,
    std::vector<std::string>& tags)
{
    std::string errmsg;
    std::vector<char> buf;

    dev->user->sysfs_get("icap", "mem_topology", errmsg, buf);
    if (!errmsg.empty()) {
        std::cout << errmsg << std::endl;
        return -EINVAL;
    }
    const mem_topology *map = (mem_topology *)buf.data();

    if(buf.empty() || map->m_count == 0) {
        std::cout << "WARNING: 'mem_topology' not found, "
            << "unable to query ECC info. Has the xclbin been loaded? "
            << "See 'xbutil program'." << std::endl;
        return -EINVAL;
    }

    // Only support DDR4 mem controller for ECC status
    for(int32_t i = 0; i < map->m_count; i++) {
        if(!map->m_mem_data[i].m_used)
            continue;
        tags.emplace_back(
            reinterpret_cast<const char *>(map->m_mem_data[i].m_tag));
    }

    if (tags.empty()) {
        std::cout << "No supported ECC controller detected!" << std::endl;
        return -ENOENT;
    }
    return 0;
}

static int eccStatus2String(unsigned int status, std::string& str)
{
    const int ce_mask = (0x1 << 1);
    const int ue_mask = (0x1 << 0);

    str.clear();

    // If unknown status bits, can't support.
    if (status & ~(ce_mask | ue_mask)) {
        std::cout << "Bad ECC status detected!" << std::endl;
        return -EINVAL;
    }

    if (status == 0) {
        str = "(None)";
        return 0;
    }

    if (status & ue_mask)
        str += "UE ";
    if (status & ce_mask)
        str += "CE ";
    // Remove the trailing space.
    str.pop_back();
    return 0;
}

int xcldev::device::printEccInfo(std::ostream& ostr) const
{
    std::string errmsg;
    std::vector<std::string> tags;
    auto dev = pcidev::get_dev(m_idx);

    int err = getEccMemTags(dev, tags);
    if (err)
        return err;

    // Report ECC status
    ostr << std::endl;
    ostr << std::left << std::setw(16) << "Tag" << std::setw(12) << "Errors"
        << std::setw(12) << "CE Count" << std::setw(20) << "CE FFA"
        << std::setw(20) << "UE FFA" << std::endl;
    for (auto tag : tags) {
        unsigned status = 0;
        std::string st;
        dev->mgmt->sysfs_get(tag, "ecc_status", errmsg, status);
        if (!errmsg.empty())
            continue;
        err = eccStatus2String(status, st);
        if (err)
            return err;

        unsigned ce_cnt = 0;
        dev->mgmt->sysfs_get(tag, "ecc_ce_cnt", errmsg, ce_cnt);
        uint64_t ce_ffa = 0;
        dev->mgmt->sysfs_get(tag, "ecc_ce_ffa", errmsg, ce_ffa);
        uint64_t ue_ffa = 0;
        dev->mgmt->sysfs_get(tag, "ecc_ue_ffa", errmsg, ue_ffa);
        ostr << std::left << std::setw(16) << tag << std::setw(12) << st
            << std::setw(12) << ce_cnt << "0x" << std::setw(18) << std::hex
            << ce_ffa << "0x" << std::setw(18) << ue_ffa << std::endl;
    }
    ostr << std::endl;
    return 0;
}

int xcldev::device::resetEccInfo()
{
    std::string errmsg;
    std::vector<std::string> tags;
    auto dev = pcidev::get_dev(m_idx);

    if ((getuid() != 0) && (geteuid() != 0)) {
        std::cout << "ERROR: root privileges required." << std::endl;
        return -EPERM;
    }

    int err = getEccMemTags(dev, tags);
    if (err)
        return err;

    std::cout << "Resetting ECC info..." << std::endl;
    for (auto tag : tags)
        dev->mgmt->sysfs_put(tag, "ecc_reset", errmsg, "1");
    return 0;
}

<<<<<<< HEAD
int xcldev::device::reset(xclResetKind kind)
{
    return xclResetDevice(m_handle, kind);
}

int xcldev::xclReset(int argc, char *argv[])
{
    int c;
    unsigned index = 0;
    bool ocl_only = false;
    bool force = false;
    bool root = ((getuid() == 0) || (geteuid() == 0));
    const std::string usage("Options: [-d index]");

    // Both -x and -f are hidden options.
    while ((c = getopt(argc, argv, "d:hxf")) != -1) {
        switch (c) {
        case 'd': {
            int ret = str2index(optarg, index);
            if (ret != 0)
                return ret;
            if (index >= pcidev::get_dev_total()) {
                std::cout << "ERROR: index " << index << " out of range"
                    << std::endl;
                return -EINVAL;
            }
            break;
        }
        case 'h':
            std::cout << "WARNING: -h option is obsolete." << std::endl;
            break;
        case 'x':
            ocl_only = true;
            break;
        case 'f':
            force = true;
            break;
        default:
            std::cerr << usage << std::endl;
            return -EINVAL;
        }
    }
    if (optind != argc) {
=======
int xcldev::device::setP2p(bool enable)
{
    return xclP2pEnable(m_handle, enable);
}

int xcldev::xclSetP2p(int argc, char *argv[])
{
    int c;
    unsigned index = 0;
    int p2p_enable = -1;
    bool root = ((getuid() == 0) || (geteuid() == 0));
    const std::string usage("Options: [-d index] --[enable|disable]");
    static struct option long_options[] = {
        {"enable", no_argument, 0, xcldev::P2P_ENABLE},
        {"disable", no_argument, 0, xcldev::P2P_DISABLE},
        {0, 0, 0, 0}
    };
    int long_index, ret;
    const char* short_options = "d:"; //don't add numbers
    const char* exe = argv[ 0 ];

    while ((c = getopt_long(argc, argv, short_options, long_options, &long_index)) != -1) {
        switch (c) {
        case 'd':
            ret = str2index(optarg, index);
            if (ret != 0)
                return ret;
	    break;
	case xcldev::P2P_ENABLE:
            p2p_enable = 1;
            break;
        case xcldev::P2P_DISABLE:
            p2p_enable = 0;
            break;
        default:
            xcldev::printHelp(exe);
            return 1;
        }
    }

    if (p2p_enable == -1) {
>>>>>>> f842b2d1
        std::cerr << usage << std::endl;
        return -EINVAL;
    }

<<<<<<< HEAD
    if ((ocl_only || force) && !root) {
=======
    if (!root) {
>>>>>>> f842b2d1
        std::cout << "ERROR: root privileges required." << std::endl;
        return -EPERM;
    }

    std::unique_ptr<device> d = xclGetDevice(index);
    if (!d)
        return -EINVAL;

<<<<<<< HEAD
    int err = 0;
    if (ocl_only)
        err = d->reset(XCL_RESET_KERNEL);
    if (force)
        err = d->reset(XCL_RESET_FULL);
    else
        err = d->reset(XCL_USER_RESET);
    if (err)
        std::cout << "ERROR: " << strerror(err) << std::endl;
    return err;
=======
    ret = d->setP2p(p2p_enable);
    if (ret == ENOSPC) {
        std::cout << "ERROR: Not enough IO MEM space." << std::endl;
        std::cout << "Please check BIOS settings" << std::endl;
    } else if (ret == EAGAIN) {
        std::cout << "ERROR: Need to reconfig pci bridges, please warm reboot" << std::endl;
    } else if (ret)
        std::cout << "ERROR: " << strerror(ret) << std::endl;

    return ret;
>>>>>>> f842b2d1
}<|MERGE_RESOLUTION|>--- conflicted
+++ resolved
@@ -195,13 +195,10 @@
         return xcldev::xclValidate(argc, argv);
     } else if( std::strcmp( argv[1], "top" ) == 0 ) {
         return xcldev::xclTop(argc, argv);
-<<<<<<< HEAD
     } else if( std::strcmp( argv[1], "reset" ) == 0 ) {
         return xcldev::xclReset(argc, argv);
-=======
     } else if( std::strcmp( argv[1], "p2p" ) == 0 ) {
         return xcldev::xclSetP2p(argc, argv);
->>>>>>> f842b2d1
     }
     optind--;
 
@@ -1288,7 +1285,6 @@
     return 0;
 }
 
-<<<<<<< HEAD
 int xcldev::device::reset(xclResetKind kind)
 {
     return xclResetDevice(m_handle, kind);
@@ -1332,7 +1328,31 @@
         }
     }
     if (optind != argc) {
-=======
+        std::cerr << usage << std::endl;
+        return -EINVAL;
+    }
+
+    if ((ocl_only || force) && !root) {
+        std::cout << "ERROR: root privileges required." << std::endl;
+        return -EPERM;
+    }
+
+    std::unique_ptr<device> d = xclGetDevice(index);
+    if (!d)
+        return -EINVAL;
+
+    int err = 0;
+    if (ocl_only)
+        err = d->reset(XCL_RESET_KERNEL);
+    if (force)
+        err = d->reset(XCL_RESET_FULL);
+    else
+        err = d->reset(XCL_USER_RESET);
+    if (err)
+        std::cout << "ERROR: " << strerror(err) << std::endl;
+    return err;
+}
+
 int xcldev::device::setP2p(bool enable)
 {
     return xclP2pEnable(m_handle, enable);
@@ -1374,16 +1394,11 @@
     }
 
     if (p2p_enable == -1) {
->>>>>>> f842b2d1
         std::cerr << usage << std::endl;
         return -EINVAL;
     }
 
-<<<<<<< HEAD
-    if ((ocl_only || force) && !root) {
-=======
     if (!root) {
->>>>>>> f842b2d1
         std::cout << "ERROR: root privileges required." << std::endl;
         return -EPERM;
     }
@@ -1392,18 +1407,6 @@
     if (!d)
         return -EINVAL;
 
-<<<<<<< HEAD
-    int err = 0;
-    if (ocl_only)
-        err = d->reset(XCL_RESET_KERNEL);
-    if (force)
-        err = d->reset(XCL_RESET_FULL);
-    else
-        err = d->reset(XCL_USER_RESET);
-    if (err)
-        std::cout << "ERROR: " << strerror(err) << std::endl;
-    return err;
-=======
     ret = d->setP2p(p2p_enable);
     if (ret == ENOSPC) {
         std::cout << "ERROR: Not enough IO MEM space." << std::endl;
@@ -1414,5 +1417,4 @@
         std::cout << "ERROR: " << strerror(ret) << std::endl;
 
     return ret;
->>>>>>> f842b2d1
 }