/**
 * Copyright (C) 2016-2018 Xilinx, Inc
 * Author: Sonal Santan, Ryan Radjabi
 * Simple command line utility to inetract with SDX PCIe devices
 *
 * Licensed under the Apache License, Version 2.0 (the "License"). You may
 * not use this file except in compliance with the License. A copy of the
 * License is located at
 *
 *     http://www.apache.org/licenses/LICENSE-2.0
 *
 * Unless required by applicable law or agreed to in writing, software
 * distributed under the License is distributed on an "AS IS" BASIS, WITHOUT
 * WARRANTIES OR CONDITIONS OF ANY KIND, either express or implied. See the
 * License for the specific language governing permissions and limitations
 * under the License.
 */
#ifndef XBUTIL_H
#define XBUTIL_H

#include <fstream>
#include <assert.h>
#include <vector>
#include <map>
#include <sstream>
#include <string>

#include "driver/include/xclhal2.h"
#include "driver/include/xcl_axi_checker_codes.h"
#include "../user_common/dmatest.h"
#include "../user_common/memaccess.h"
#include "../user_common/dd.h"
#include "../user_common/utils.h"
#include "../user_common/sensor.h"
#include "scan.h"
#include "driver/include/xclbin.h"
#include <version.h>

#include <chrono>
using Clock = std::chrono::high_resolution_clock;

#define TO_STRING(x) #x
#define AXI_FIREWALL

#define XCL_NO_SENSOR_DEV_LL    ~(0ULL)
#define XCL_NO_SENSOR_DEV       ~(0UL)
#define XCL_NO_SENSOR_DEV_S     0xffff
#define XCL_INVALID_SENSOR_VAL 0

/*
 * Simple command line tool to query and interact with SDx PCIe devices
 * The tool statically links with xcldma HAL driver inorder to avoid
 * dependencies on environment variables like XILINX_OPENCL, LD_LIBRARY_PATH, etc.
 * TODO:
 * Rewrite the command line parsing to provide interface like Android adb:
 * xcldev <cmd> [options]
 */

namespace xcldev {

enum command {
    FLASH,
    PROGRAM,
    CLOCK,
    BOOT,
    HELP,
    QUERY,
    DUMP,
    RESET,
    RUN,
    FAN,
    DMATEST,
    LIST,
    SCAN,
    MEM,
    DD,
    STATUS,
    CMD_MAX,
};
enum subcommand {
    MEM_READ = 0,
    MEM_WRITE,
    STATUS_SPM,
    STATUS_LAPC,
    STATUS_SSPM,
    STREAM,
    STATUS_UNSUPPORTED,
    MEM_QUERY_ECC,
    MEM_RESET_ECC
};
enum statusmask {
    STATUS_NONE_MASK = 0x0,
    STATUS_SPM_MASK = 0x1,
    STATUS_LAPC_MASK = 0x2,
    STATUS_SSPM_MASK = 0x4
};

static const std::pair<std::string, command> map_pairs[] = {
    std::make_pair("flash", FLASH),
    std::make_pair("program", PROGRAM),
    std::make_pair("clock", CLOCK),
    std::make_pair("boot", BOOT),
    std::make_pair("help", HELP),
    std::make_pair("query", QUERY),
    std::make_pair("dump", DUMP),
    std::make_pair("reset", RESET),
    std::make_pair("run", RUN),
    std::make_pair("fan", FAN),
    std::make_pair("dmatest", DMATEST),
    std::make_pair("list", LIST),
    std::make_pair("scan", SCAN),
    std::make_pair("mem", MEM),
    std::make_pair("dd", DD),
    std::make_pair("status", STATUS),

};

static const std::pair<std::string, subcommand> subcmd_pairs[] = {
    std::make_pair("read", MEM_READ),
    std::make_pair("write", MEM_WRITE),
    std::make_pair("spm", STATUS_SPM),
    std::make_pair("lapc", STATUS_LAPC),
    std::make_pair("sspm", STATUS_SSPM),
    std::make_pair("stream", STREAM),
    std::make_pair("query-ecc", MEM_QUERY_ECC),
    std::make_pair("reset-ecc", MEM_RESET_ECC)
};

static const std::vector<std::pair<std::string, std::string>> flash_types = {
    // bpi types
    std::make_pair( "7v3", "bpi" ),
    std::make_pair( "8k5", "bpi" ),
    std::make_pair( "ku3", "bpi" ),
    // spi types
    std::make_pair( "vu9p",    "spi" ),
    std::make_pair( "kcu1500", "spi" ),
    std::make_pair( "vcu1525", "spi" ),
    std::make_pair( "ku115",   "spi" )
};

static const std::map<MEM_TYPE, std::string> memtype_map = {
    {MEM_DDR3, "MEM_DDR3"},
    {MEM_DDR4, "MEM_DDR4"},
    {MEM_DRAM, "MEM_DRAM"},
    {MEM_STREAMING, "MEM_STREAMING"},
    {MEM_PREALLOCATED_GLOB, "MEM_PREALLOCATED_GLOB"},
    {MEM_ARE, "MEM_ARE"},
    {MEM_HBM, "MEM_HBM"},
    {MEM_BRAM, "MEM_BRAM"},
    {MEM_URAM, "MEM_URAM"}
};

static const std::map<std::string, command> commandTable(map_pairs, map_pairs + sizeof(map_pairs) / sizeof(map_pairs[0]));

class device {
    unsigned int m_idx;
    xclDeviceHandle m_handle;
    xclDeviceInfo2 m_devinfo;
    xclErrorStatus m_errinfo;

public:
    int domain() { return pcidev::get_dev(m_idx)->mgmt->domain; }
    int bus() { return pcidev::get_dev(m_idx)->mgmt->bus; }
    int dev() { return pcidev::get_dev(m_idx)->mgmt->dev; }
    int userFunc() { return pcidev::get_dev(m_idx)->user->func; }
    int mgmtFunc() { return pcidev::get_dev(m_idx)->mgmt->func; }
    device(unsigned int idx, const char* log) : m_idx(idx), m_handle(nullptr), m_devinfo{} {
        std::string devstr = "device[" + std::to_string(m_idx) + "]";
        m_handle = xclOpen(m_idx, log, XCL_QUIET);
        if (!m_handle)
            throw std::runtime_error("Failed to open " + devstr);
        if (xclGetDeviceInfo2(m_handle, &m_devinfo))
            throw std::runtime_error("Unable to obtain info from " + devstr);
#ifdef AXI_FIREWALL
        if (xclGetErrorStatus(m_handle, &m_errinfo))
            throw std::runtime_error("Unable to obtain AXI error from " + devstr);
#endif
    }

    device(device&& rhs) : m_idx(rhs.m_idx), m_handle(rhs.m_handle), m_devinfo(std::move(rhs.m_devinfo)) {
    }

    device(const device &dev) = delete;
    device& operator=(const device &dev) = delete;

    ~device() {
        xclClose(m_handle);
    }

    const char *name() const {
        return m_devinfo.mName;
    }

    /*
     * flash
     *
     * Determine flash method as BPI or SPI from flash_types table by the DSA name.
     * Override this if a flash type is passed in by command line switch.
     */
    int flash( const std::string& mcs1, const std::string& mcs2, std::string flashType )
    {
        std::cout << "Flash disabled. See 'xbflash'.\n";
        return 0;
    }

    int reclock2(unsigned regionIndex, const unsigned short *freq) {
        const unsigned short targetFreqMHz[4] = {freq[0], freq[1], 0, 0};
        return xclReClock2(m_handle, 0, targetFreqMHz);
    }

    int getComputeUnits(std::vector<ip_data> &computeUnits) const
    {
        std::string errmsg;
        std::vector<char> buf;
        pcidev::get_dev(m_idx)->user->sysfs_get("", "ip_layout", errmsg, buf);
        if (!errmsg.empty()) {
            std::cout << errmsg << std::endl;
            return -EINVAL;
        }
        if (buf.empty())
            return 0;

        const ip_layout *map = (ip_layout *)buf.data();
        if(map->m_count < 0)
            return -EINVAL;

        for(int i = 0; i < map->m_count; i++)
            computeUnits.emplace_back(map->m_ip_data[i]);
        return 0;
    }

    int parseComputeUnits(const std::vector<ip_data> &computeUnits) const
    {
        for( unsigned int i = 0; i < computeUnits.size(); i++ ) {
            boost::property_tree::ptree ptCu;
            unsigned statusBuf;
            if (computeUnits.at( i ).m_type != IP_KERNEL)
                continue;
            xclRead(m_handle, XCL_ADDR_KERNEL_CTRL, computeUnits.at( i ).m_base_address, &statusBuf, 4);
            ptCu.put( "index",        i );
            ptCu.put( "name",         computeUnits.at( i ).m_name );
            ptCu.put( "base_address", computeUnits.at( i ).m_base_address );
            ptCu.put( "status",       parseCUStatus( statusBuf ) );
            sensor_tree::add_child( "board.compute_unit.cu", ptCu );
        }
        return 0;
    }

    unsigned m_devinfo_power(const xclDeviceInfo2& m_devinfo) const
    {
        unsigned long long power = 0;

        if (m_devinfo.mPexCurr != XCL_INVALID_SENSOR_VAL &&
            m_devinfo.mPexCurr != XCL_NO_SENSOR_DEV_LL &&
            m_devinfo.m12VPex != XCL_INVALID_SENSOR_VAL &&
            m_devinfo.m12VPex != XCL_NO_SENSOR_DEV_S) {
            power = m_devinfo.mPexCurr * m_devinfo.m12VPex +
                m_devinfo.mAuxCurr * m_devinfo.m12VAux;
        }
        power /= 1000000;
        return static_cast<unsigned>(power);
    }

    void m_devinfo_stringize_power(const xclDeviceInfo2& m_devinfo,
        std::vector<std::string> &lines) const
    {
        std::stringstream ss;
        unsigned long long power;
        ss << std::left << "\n";

        ss << std::setw(16) << "Power" << "\n";
        power = m_devinfo.mPexCurr * m_devinfo.m12VPex +
            m_devinfo.mAuxCurr * m_devinfo.m12VAux;
        if(m_devinfo.mPexCurr != XCL_INVALID_SENSOR_VAL &&
            m_devinfo.mPexCurr != XCL_NO_SENSOR_DEV_LL &&
            m_devinfo.m12VPex != XCL_INVALID_SENSOR_VAL &&
            m_devinfo.m12VPex != XCL_NO_SENSOR_DEV_S){
            ss << std::setw(16)
                << std::to_string((float)power / 1000000).substr(0, 4) + "W"
                << "\n";
        } else {
            ss << std::setw(16) << "Not support" << "\n";
        }

        lines.push_back(ss.str());
    }

    void m_mem_usage_bar(xclDeviceUsage &devstat,
        std::vector<std::string> &lines) const
    {
        std::stringstream ss;
        std::string errmsg;
        std::vector<char> buf;

        ss << "Device Memory Usage\n";

        pcidev::get_dev(m_idx)->user->sysfs_get(
            "", "mem_topology", errmsg, buf);

        if (!errmsg.empty()) {
            ss << errmsg << std::endl;
            lines.push_back(ss.str());
            return;
        }

        const mem_topology *map = (mem_topology *)buf.data();

        if(buf.empty() || map->m_count < 0) {
            ss << "WARNING: 'mem_topology' invalid, unable to report topology. "
                << "Has the bitstream been loaded? See 'xbutil program'.";
            lines.push_back(ss.str());
            return;
        }

        if(map->m_count == 0) {
            ss << "-- none found --. See 'xbutil program'.";
            lines.push_back(ss.str());
            return;
        }

        unsigned numDDR = map->m_count;
        for(unsigned i = 0; i < numDDR; i++ ) {
            if(map->m_mem_data[i].m_type == MEM_STREAMING)
                continue;

            float percentage = (float)devstat.ddrMemUsed[i] * 100 /
                (map->m_mem_data[i].m_size << 10);
            int nums_fiftieth = (int)percentage / 2;
            std::string str = std::to_string(percentage).substr(0, 4) + "%";

            ss << " [" << i << "] "
                << std::setw(16 - (std::to_string(i).length()) - 4)
                << std::left << map->m_mem_data[i].m_tag;
            ss << "[ " << std::right << std::setw(nums_fiftieth)
                << std::setfill('|') << (nums_fiftieth ? " ":"")
                <<  std::setw(56 - nums_fiftieth);
            ss << std::setfill(' ') << str << " ]" << "\n";
        }

        lines.push_back(ss.str());
    }

    void getMemTopology( const xclDeviceUsage &devstat ) const
    {
        std::string errmsg;
        std::vector<char> buf;
        pcidev::get_dev(m_idx)->user->sysfs_get("", "mem_topology", errmsg, buf);
        const mem_topology *map = (mem_topology *)buf.data();
        if(buf.empty())
            return;

        for(int i = 0; i < map->m_count; i++) {
            std::string str = "**UNUSED**";
            if(map->m_mem_data[i].m_used != 0) {
                auto search = memtype_map.find((MEM_TYPE)map->m_mem_data[i].m_type );
                str = search->second;
            }
            boost::property_tree::ptree ptMem;
            ptMem.put( "index",     i );
            ptMem.put( "type",      str );
            ptMem.put( "temp",      m_devinfo.mDimmTemp[i] );
            ptMem.put( "tag",       map->m_mem_data[i].m_tag );
            ptMem.put( "enabled",   map->m_mem_data[i].m_used ? true : false );
            ptMem.put( "size",      unitConvert(map->m_mem_data[i].m_size << 10) );
            ptMem.put( "mem_usage", unitConvert(devstat.ddrMemUsed[i]));
            ptMem.put( "bo_count",  devstat.ddrBOAllocated[i] );
            sensor_tree::add_child( "board.memory.mem", ptMem );
        }
    }

    void m_mem_usage_stringize_dynamics(xclDeviceUsage &devstat,
        const xclDeviceInfo2& m_devinfo, std::vector<std::string> &lines) const
    {
        std::stringstream ss;
        std::string errmsg;
        std::vector<char> buf;

        ss << std::left << std::setw(48) << "Mem Topology"
            << std::setw(32) << "Device Memory Usage" << "\n";

        pcidev::get_dev(m_idx)->user->sysfs_get(
            "", "mem_topology", errmsg, buf);

        if (!errmsg.empty()) {
            ss << errmsg << std::endl;
            lines.push_back(ss.str());
            return;
        }

        const mem_topology *map = (mem_topology *)buf.data();
        unsigned numDDR = 0;

        if(!buf.empty())
            numDDR = map->m_count;

        if(numDDR == 0) {
            ss << "-- none found --. See 'xbutil program'.\n";
        } else if(numDDR < 0) {
            ss << "WARNING: 'mem_topology' invalid, unable to report topology. "
                << "Has the bitstream been loaded? See 'xbutil program'.";
            lines.push_back(ss.str());
            return;
        } else {
            ss << std::setw(16) << "Tag"  << std::setw(12) << "Type"
                << std::setw(12) << "Temp" << std::setw(8) << "Size";
            ss << std::setw(16) << "Mem Usage" << std::setw(8) << "BO nums"
                << "\n";
        }

        for(unsigned i = 0; i < numDDR; i++) {
            if (map->m_mem_data[i].m_type == MEM_STREAMING)
                continue;

            ss << " [" << i << "] " <<
                std::setw(16 - (std::to_string(i).length()) - 4) << std::left
                << map->m_mem_data[i].m_tag;

            std::string str;
            if(map->m_mem_data[i].m_used == 0) {
                str = "**UNUSED**";
            } else {
                std::map<MEM_TYPE, std::string> my_map = {
                    {MEM_DDR3, "MEM_DDR3"}, {MEM_DDR4, "MEM_DDR4"},
                    {MEM_DRAM, "MEM_DRAM"}, {MEM_STREAMING, "MEM_STREAMING"},
                    {MEM_PREALLOCATED_GLOB, "MEM_PREALLOCATED_GLOB"},
                    {MEM_ARE, "MEM_ARE"}, {MEM_HBM, "MEM_HBM"},
                    {MEM_BRAM, "MEM_BRAM"}, {MEM_URAM, "MEM_URAM"}
                };
                auto search = my_map.find((MEM_TYPE)map->m_mem_data[i].m_type );
                str = search->second;
            }

            ss << std::left << std::setw(12) << str;
            if (i < sizeof (m_devinfo.mDimmTemp) / sizeof (m_devinfo.mDimmTemp[0]) &&
                m_devinfo.mDimmTemp[i] != XCL_INVALID_SENSOR_VAL &&
                m_devinfo.mDimmTemp[i] != XCL_NO_SENSOR_DEV_S) {
                ss << std::setw(12) << std::to_string(m_devinfo.mDimmTemp[i]) + " C";
            } else {
                ss << std::setw(12) << "Not Supp";
            }

            ss << std::setw(8) << unitConvert(map->m_mem_data[i].m_size << 10);
            ss << std::setw(16) << unitConvert(devstat.ddrMemUsed[i]);
            // print size
            ss << std::setw(8) << std::dec << devstat.ddrBOAllocated[i] << "\n";
        }

        ss << "\nTotal DMA Transfer Metrics:" << "\n";
        for (unsigned i = 0; i < 2; i++) {
            ss << "  Chan[" << i << "].h2c:  " << unitConvert(devstat.h2c[i]) << "\n";
            ss << "  Chan[" << i << "].c2h:  " << unitConvert(devstat.c2h[i]) << "\n";
        }

#if 0 // Enable when all platforms with ERT are packaged with new firmware
        buf.clear();
        pcidev::get_dev(m_idx)->user->sysfs_get(
            "mb_scheduler", "kds_custat", errmsg, buf);

        if (buf.size()) {
          ss << "\nCompute Unit Usage:" << "\n";
          ss << buf.data() << "\n";
        }
#endif

        ss << std::setw(80) << std::setfill('#') << std::left << "\n";
        lines.push_back(ss.str());
    }

    /*
     * rewrite this function to place stream info in tree, dump will format the info.
     */
    void m_stream_usage_stringize_dynamics( const xclDeviceInfo2& m_devinfo,
        std::vector<std::string> &lines) const
    {
        std::stringstream ss;
        std::string errmsg;
        std::vector<char> buf;
        std::vector<std::string> attrs;

        ss << std::setfill(' ') << "\n";

        ss << std::left << std::setw(48) << "Stream Topology" << "\n";

        pcidev::get_dev(m_idx)->user->sysfs_get("", "mem_topology", errmsg, buf);

        if (!errmsg.empty()) {
            ss << errmsg << std::endl;
            lines.push_back(ss.str());
            return;
        }

        const mem_topology *map = (mem_topology *)buf.data();
        unsigned num = 0;

        if(!buf.empty())
            num = map->m_count;

        if(num == 0) {
            ss << "-- none found --. See 'xbutil program'.\n";
        } else if(num < 0) {
            ss << "WARNING: 'mem_topology' invalid, unable to report topology. "
               << "Has the bitstream been loaded? See 'xbutil program'.";
            lines.push_back(ss.str());
            return;
        } else {
            ss << std::setw(16) << "Tag"  << std::setw(8) << "Route"
               << std::setw(5) << "Flow" << std::setw(10) << "Status"
               << std::setw(14) << "Request(B/#)" << std::setw(14) << "Complete(B/#)"
               << std::setw(10) << "Pending(B/#)" << "\n";
        }

        for(unsigned i = 0; i < num; i++) {
            std::string lname;
            bool flag = false;
            std::map<std::string, std::string> stat_map;

            if (map->m_mem_data[i].m_type != MEM_STREAMING)
                continue;

            ss << " [" << i << "] " << std::setw(16 - (std::to_string(i).length()) - 4) << std::left
               << map->m_mem_data[i].m_tag;

            ss << std::setw(8) << map->m_mem_data[i].route_id;
            ss << std::setw(5) << map->m_mem_data[i].flow_id;

            lname = std::string((char *)map->m_mem_data[i].m_tag);
            if (lname.back() == 'w'){
                lname = "route" + std::to_string(map->m_mem_data[i].route_id) + "/stat";
                flag = true;
            }
            else
                lname = "flow" + std::to_string(map->m_mem_data[i].flow_id) + "/stat";
            pcidev::get_dev(m_idx)->user->sysfs_get("str_dma", lname, errmsg, attrs);

            if (!errmsg.empty()) {
                ss << std::setw(10) << "Inactive";
                ss << std::setw(14) << "N/A" << std::setw(14) << "N/A" << std::setw(10) << "N/A";
            } else {
                ss << std::setw(10) << "Active";
                for (unsigned k = 0; k < attrs.size(); k++) {
                    char key[50];
                    int64_t value;

                    std::sscanf(attrs[k].c_str(), "%[^:]:%ld", key, &value);
                    stat_map[std::string(key)] = std::to_string(value);
                }

                ss << std::setw(14) << stat_map[std::string("total_req_bytes")] +

                    "/" + stat_map[std::string("total_req_num")];

                ss << std::setw(14) << stat_map[std::string("total_complete_bytes")] +
                    "/" + stat_map[std::string("total_complete_num")];

                pcidev::get_dev(m_idx)->user->sysfs_get("wq2", lname, errmsg, attrs);
                if (flag) {

                    int write_pending = ((std::stoi(stat_map[std::string("descq_pidx")]) - std::stoi(stat_map[std::string("descq_cidx")])) &
                                        (std::stoi(stat_map[std::string("descq_rngsz")])- 1))*4096;

                    ss << std::setw(10) << std::to_string(write_pending) ;

                }

                pcidev::get_dev(m_idx)->user->sysfs_get("rq2", lname, errmsg, attrs);
                if (!flag) {

                    int read_pending = ((std::stoi(stat_map[std::string("c2h_wrb_pidx")]) - std::stoi(stat_map[std::string("descq_cidx_wrb_pend")])) &
                                       (std::stoi(stat_map[std::string("descq_rngsz")]) - 1))*4096;
                    ss << std::setw(10) << std::to_string(read_pending);

                }
            }
            ss << "\n";

        }


        lines.push_back(ss.str());
    }

    int readSensors( void ) const
    {
        sensor_tree::put( "runtime.build.version",   xrt_build_version );
        sensor_tree::put( "runtime.build.hash",      xrt_build_version_hash );
        sensor_tree::put( "runtime.build.date",      xrt_build_version_date );
        sensor_tree::put( "runtime.build.branch",    xrt_build_version_branch );
        // info
        sensor_tree::put( "board.info.dsa_name", m_devinfo.mName );
        sensor_tree::put( "board.info.vendor", m_devinfo.mVendorId );
        sensor_tree::put( "board.info.device", m_devinfo.mDeviceId );
        sensor_tree::put( "board.info.subdevice", m_devinfo.mSubsystemId );
        sensor_tree::put( "board.info.subvendor", m_devinfo.mSubsystemVendorId );
        sensor_tree::put( "board.info.xmcversion", m_devinfo.mXMCVersion );
        sensor_tree::put( "board.info.ddr_size", m_devinfo.mDDRSize );
        sensor_tree::put( "board.info.ddr_count", m_devinfo.mDDRBankCount );
        sensor_tree::put( "board.info.clock0", m_devinfo.mOCLFrequency[0] );
        sensor_tree::put( "board.info.clock1", m_devinfo.mOCLFrequency[1] );
        sensor_tree::put( "board.info.pcie_speed", m_devinfo.mPCIeLinkSpeed );
        sensor_tree::put( "board.info.pcie_width", m_devinfo.mPCIeLinkWidth );
        sensor_tree::put( "board.info.dma_threads", m_devinfo.mDMAThreads );
        sensor_tree::put( "board.info.mig_calibrated", m_devinfo.mMigCalib );
        {
            std::string idcode, fpga, dna, errmsg;
            pcidev::get_dev(m_idx)->mgmt->sysfs_get("icap", "idcode", errmsg, idcode);
            sensor_tree::put( "board.info.idcode", idcode );
            pcidev::get_dev(m_idx)->mgmt->sysfs_get("rom", "FPGA", errmsg, fpga);
            sensor_tree::put( "board.info.fpga_name", fpga );
            pcidev::get_dev(m_idx)->mgmt->sysfs_get("dna", "dna", errmsg, dna);
            sensor_tree::put( "board.info.dna", dna);
        }
        

        // physical
        sensor_tree::put( "board.physical.thermal.pcb.top_front",                m_devinfo.mSE98Temp[ 0 ] );
        sensor_tree::put( "board.physical.thermal.pcb.top_rear",                 m_devinfo.mSE98Temp[ 1 ] );
        sensor_tree::put( "board.physical.thermal.pcb.btm_front",                m_devinfo.mSE98Temp[ 2 ] );
        sensor_tree::put( "board.physical.thermal.fpga_temp",                    m_devinfo.mOnChipTemp );
        sensor_tree::put( "board.physical.thermal.tcrit_temp",                   m_devinfo.mFanTemp );
        sensor_tree::put( "board.physical.thermal.fan_speed",                    m_devinfo.mFanRpm );
        sensor_tree::put( "board.physical.electrical.12v_pex.voltage",           m_devinfo.m12VPex );
        sensor_tree::put( "board.physical.electrical.12v_pex.current",           m_devinfo.mPexCurr );
        sensor_tree::put( "board.physical.electrical.12v_aux.voltage",           m_devinfo.m12VAux );
        sensor_tree::put( "board.physical.electrical.12v_aux.current",           m_devinfo.mAuxCurr );
        sensor_tree::put( "board.physical.electrical.3v3_pex.voltage",           m_devinfo.m3v3Pex );
        sensor_tree::put( "board.physical.electrical.3v3_aux.voltage",           m_devinfo.m3v3Aux );
        sensor_tree::put( "board.physical.electrical.ddr_vpp_bottom.voltage",    m_devinfo.mDDRVppBottom );
        sensor_tree::put( "board.physical.electrical.ddr_vpp_top.voltage",       m_devinfo.mDDRVppTop );
        sensor_tree::put( "board.physical.electrical.sys_5v5.voltage",           m_devinfo.mSys5v5 );
        sensor_tree::put( "board.physical.electrical.1v2_top.voltage",           m_devinfo.m1v2Top );
        sensor_tree::put( "board.physical.electrical.1v8_top.voltage",           m_devinfo.m1v8Top );
        sensor_tree::put( "board.physical.electrical.0v85.voltage",              m_devinfo.m0v85 );
        sensor_tree::put( "board.physical.electrical.mgt_0v9.voltage",           m_devinfo.mMgt0v9 );
        sensor_tree::put( "board.physical.electrical.12v_sw.voltage",            m_devinfo.m12vSW );
        sensor_tree::put( "board.physical.electrical.mgt_vtt.voltage",           m_devinfo.mMgtVtt );
        sensor_tree::put( "board.physical.electrical.vccint.voltage",            m_devinfo.mVccIntVol );
        sensor_tree::put( "board.physical.electrical.vccint.current",            m_devinfo.mVccIntCurr );

        // powerm_devinfo_power
        sensor_tree::put( "board.physical.power", m_devinfo_power(m_devinfo));

        // firewall
        unsigned i = m_errinfo.mFirewallLevel;
        sensor_tree::put( "board.error.firewall.firewall_level", m_errinfo.mFirewallLevel );
        sensor_tree::put( "board.error.firewall.status", parseFirewallStatus( m_errinfo.mAXIErrorStatus[ i ].mErrFirewallStatus ) );

        // memory
        xclDeviceUsage devstat = { 0 };
        (void) xclGetUsageInfo(m_handle, &devstat);
        for (unsigned i = 0; i < 2; i++) {
            boost::property_tree::ptree pt_dma;
            pt_dma.put( "index", i );
            pt_dma.put( "h2c", unitConvert(devstat.h2c[i]) );
            pt_dma.put( "c2h", unitConvert(devstat.c2h[i]) );
            sensor_tree::add_child( "board.pcie_dma.transfer_metrics.chan", pt_dma );
        }
        getMemTopology( devstat );
        // stream

        // xclbin
        std::string errmsg, xclbinid;
        pcidev::get_dev(m_idx)->user->sysfs_get("", "xclbinuuid", errmsg, xclbinid);
        if(errmsg.empty()) {
            sensor_tree::put( "board.xclbin.uuid", xclbinid );
        }

        // compute unit
        std::vector<ip_data> computeUnits;
        if( getComputeUnits( computeUnits ) < 0 ) {
            std::cout << "WARNING: 'ip_layout' invalid. Has the bitstream been loaded? See 'xbutil program'.\n";
        }
        parseComputeUnits( computeUnits );

        return 0;
    }

    /*
     * dumpJson
     */
    int dumpJson(std::ostream& ostr) const
    {
        readSensors();
        sensor_tree::json_dump( ostr );
        return 0;
    }

    /*
     * dump
     *
     * TODO: Refactor to make function much shorter.
     */
    int dump(std::ostream& ostr) const {
        readSensors();
        ostr << std::left;
        ostr << "~~~~~~~~~~~~~~~~~~~~~~~~~~~~~~~~~~~~~~~~~~~~~~~~~~~~~~~~~~~~~~~~~~~~~~\n";
        ostr << "XRT\nVersion:    " << sensor_tree::get<std::string>( "runtime.build.version", "N/A" )
             <<    "\nGit Hash:   " << sensor_tree::get<std::string>( "runtime.build.hash", "N/A" )
             <<    "\nGit Branch: " << sensor_tree::get<std::string>( "runtime.build.branch", "N/A" )
             <<    "\nBuild Date: " << sensor_tree::get<std::string>( "runtime.build.date", "N/A" ) << std::endl;
        ostr << "~~~~~~~~~~~~~~~~~~~~~~~~~~~~~~~~~~~~~~~~~~~~~~~~~~~~~~~~~~~~~~~~~~~~~~\n";
        ostr << std::setw(32) << "DSA" << std::setw(28) << "FPGA" << "IDCode" << std::endl;
        ostr << std::setw(32) << sensor_tree::get<std::string>( "board.info.dsa_name",  "N/A" )
             << std::setw(28) << sensor_tree::get<std::string>( "board.info.fpga_name", "N/A" )
             << sensor_tree::get<std::string>( "board.info.idcode",    "N/A" ) << std::endl;
        ostr << std::setw(16) << "Vendor" << std::setw(16) << "Device" << std::setw(16) << "SubDevice" << std::setw(16) << "SubVendor" << std::endl;
        // get_pretty since we want these as hex
        ostr << std::setw(16) << sensor_tree::get_pretty<unsigned short>( "board.info.vendor",    "N/A", true )
             << std::setw(16) << sensor_tree::get_pretty<unsigned short>( "board.info.device",    "N/A", true )
             << std::setw(16) << sensor_tree::get_pretty<unsigned short>( "board.info.subdevice", "N/A", true )
             << std::setw(16) << sensor_tree::get_pretty<unsigned short>( "board.info.subvendor", "N/A", true ) << std::dec << std::endl;
        ostr << std::setw(16) << "DDR size" << std::setw(16) << "DDR count" << std::setw(16) << "Clock0" << std::setw(16) << "Clock1" << std::endl;
        ostr << std::setw(16) << sensor_tree::get<long long>( "board.info.ddr_size", -1 )
             << std::setw(16) << sensor_tree::get( "board.info.ddr_count", -1 )
             << std::setw(16) << sensor_tree::get( "board.info.clock0", -1 )
             << std::setw(16) << sensor_tree::get( "board.info.clock1", -1 ) << std::endl;
        ostr << std::setw(16) << "PCIe"
             << std::setw(32) << "DMA chan(bidir)"
             << std::setw(16) << "MIG Calibrated" << std::endl;
        ostr << "GEN " << sensor_tree::get( "board.info.pcie_speed", -1 ) << "x" << std::setw(10) << sensor_tree::get( "board.info.pcie_width", -1 )
             << std::setw(32) << sensor_tree::get( "board.info.dma_threads", -1 )
             << std::setw(16) << sensor_tree::get<std::string>( "board.info.mig_calibrated", "N/A" ) << std::endl;
        ostr << "~~~~~~~~~~~~~~~~~~~~~~~~~~~~~~~~~~~~~~~~~~~~~~~~~~~~~~~~~~~~~~~~~~~~~~\n";
        ostr << "Temperature(C)\n";
        // use get_pretty for Temperature and Electrical since the driver may rail unsupported values high
        ostr << std::setw(16) << "PCB TOP FRONT" << std::setw(16) << "PCB TOP REAR" << std::setw(16) << "PCB BTM FRONT" << std::endl;
        ostr << std::setw(16) << sensor_tree::get_pretty<unsigned short>( "board.physical.thermal.pcb.top_front" )
             << std::setw(16) << sensor_tree::get_pretty<unsigned short>( "board.physical.thermal.pcb.top_rear"  )
             << std::setw(16) << sensor_tree::get_pretty<unsigned short>( "board.physical.thermal.pcb.btm_front" ) << std::endl;
        ostr << std::setw(16) << "FPGA TEMP" << std::setw(16) << "TCRIT Temp" << std::setw(16) << "FAN Speed(RPM)" << std::endl;
        ostr << std::setw(16) << sensor_tree::get<unsigned short>( "board.physical.thermal.fpga_temp", -1 )/1000  // temperature stored in thousandths of degree C
             << std::setw(16) << sensor_tree::get<unsigned short>( "board.physical.thermal.tcrit_temp", -1 )/1000 // temperature stored in thousandths of degree C
             << std::setw(16) << sensor_tree::get_pretty<unsigned short>( "board.physical.thermal.fan_speed" ) << std::endl;
        ostr << "~~~~~~~~~~~~~~~~~~~~~~~~~~~~~~~~~~~~~~~~~~~~~~~~~~~~~~~~~~~~~~~~~~~~~~\n";
        ostr << "Electrical(mV|mA)\n";
        ostr << std::setw(16) << "12V PEX" << std::setw(16) << "12V AUX" << std::setw(16) << "12V PEX Current" << std::setw(16) << "12V AUX Current" << std::endl;
        ostr << std::setw(16) << sensor_tree::get_pretty<unsigned short>( "board.physical.electrical.12v_pex.voltage" )
             << std::setw(16) << sensor_tree::get_pretty<unsigned short>( "board.physical.electrical.12v_aux.voltage" )
             << std::setw(16) << sensor_tree::get_pretty<unsigned long long>( "board.physical.electrical.12v_pex.current" )
             << std::setw(16) << sensor_tree::get_pretty<unsigned long long>( "board.physical.electrical.12v_aux.current" ) << std::endl;
        ostr << std::setw(16) << "3V3 PEX" << std::setw(16) << "3V3 AUX" << std::setw(16) << "DDR VPP BOTTOM" << std::setw(16) << "DDR VPP TOP" << std::endl;
        ostr << std::setw(16) << sensor_tree::get_pretty<unsigned short>( "board.physical.electrical.3v3_pex.voltage"        ) 
             << std::setw(16) << sensor_tree::get_pretty<unsigned short>( "board.physical.electrical.3v3_aux.voltage"        ) 
             << std::setw(16) << sensor_tree::get_pretty<unsigned short>( "board.physical.electrical.ddr_vpp_bottom.voltage" ) 
             << std::setw(16) << sensor_tree::get_pretty<unsigned short>( "board.physical.electrical.ddr_vpp_top.voltage"    ) << std::endl;
        ostr << std::setw(16) << "SYS 5V5" << std::setw(16) << "1V2 TOP" << std::setw(16) << "1V8 TOP" << std::setw(16) << "0V85" << std::endl;
        ostr << std::setw(16) << sensor_tree::get_pretty<unsigned short>( "board.physical.electrical.sys_5v5.voltage" )
             << std::setw(16) << sensor_tree::get_pretty<unsigned short>( "board.physical.electrical.1v2_top.voltage" )
             << std::setw(16) << sensor_tree::get_pretty<unsigned short>( "board.physical.electrical.1v8_top.voltage" )
             << std::setw(16) << sensor_tree::get_pretty<unsigned short>( "board.physical.electrical.0v85.voltage"    ) << std::endl;
        ostr << std::setw(16) << "MGT 0V9" << std::setw(16) << "12V SW" << std::setw(16) << "MGT VTT" << std::endl;
        ostr << std::setw(16) << sensor_tree::get_pretty<unsigned short>( "board.physical.electrical.mgt_0v9.voltage" )
             << std::setw(16) << sensor_tree::get_pretty<unsigned short>( "board.physical.electrical.12v_sw.voltage"  )
             << std::setw(16) << sensor_tree::get_pretty<unsigned short>( "board.physical.electrical.mgt_vtt.voltage" ) << std::endl;
        ostr << std::setw(16) << "VCCINT VOL" << std::setw(16) << "VCCINT CURR" << std::setw(16) << "DNA" << std::endl;
<<<<<<< HEAD
        ostr << std::setw(16) << sensor_tree::get_pretty<unsigned short>( "board.physical.electrical.vccint.voltage" )
             << std::setw(16) << sensor_tree::get_pretty<unsigned short>( "board.physical.electrical.vccint.current" ) << std::endl;
=======
        ostr << std::setw(16) << sensor_tree::get( "board.physical.electrical.vccint.voltage", -1 )
             << std::setw(16) << sensor_tree::get( "board.physical.electrical.vccint.current", -1 )
             << std::setw(16) << sensor_tree::get<std::string>( "board.info.dna", "N/A" ) << std::endl;

>>>>>>> 8e88761d
        ostr << "~~~~~~~~~~~~~~~~~~~~~~~~~~~~~~~~~~~~~~~~~~~~~~~~~~~~~~~~~~~~~~~~~~~~~~\n";
        ostr << "Board Power\n";
        ostr << sensor_tree::get_pretty<unsigned>( "board.physical.power" ) << " W" << std::endl;
        ostr << "~~~~~~~~~~~~~~~~~~~~~~~~~~~~~~~~~~~~~~~~~~~~~~~~~~~~~~~~~~~~~~~~~~~~~~\n";
        ostr << "Firewall Last Error Status\n";
        ostr << " Level " << std::setw(2) << sensor_tree::get( "board.error.firewall.firewall_level", -1 ) << ": 0x0"
             << sensor_tree::get<std::string>( "board.error.firewall.status", "N/A" ) << std::endl;
        ostr << "~~~~~~~~~~~~~~~~~~~~~~~~~~~~~~~~~~~~~~~~~~~~~~~~~~~~~~~~~~~~~~~~~~~~~~\n";
        ostr << std::left << "Memory Status" << std::endl;
        ostr << std::setw(17) << "     Tag"  << std::setw(12) << "Type"
             << std::setw(9)  << "Temp(C)"   << std::setw(8)  << "Size";
        ostr << std::setw(16) << "Mem Usage" << std::setw(8)  << "BO count" << std::endl;

        try {
          for (auto& v : sensor_tree::get_child("board.memory")) {
            if( v.first == "mem" ) {
              std::string mem_usage, tag, size, type, temp;
              int index = 0;
              unsigned bo_count;
              for (auto& subv : v.second) {
                if( subv.first == "index" )
                  index = subv.second.get_value<int>();
                else if( subv.first == "type" )
                  type = subv.second.get_value<std::string>();
                else if( subv.first == "tag" )
                  tag = subv.second.get_value<std::string>();
                else if( subv.first == "temp" )
                  temp = sensor_tree::pretty<unsigned short>(subv.second.get_value<unsigned short>());
                else if( subv.first == "bo_count" )
                  bo_count = subv.second.get_value<unsigned>();
                else if( subv.first == "mem_usage" )
                  mem_usage = subv.second.get_value<std::string>();
                else if( subv.first == "size" )
                  size = subv.second.get_value<std::string>();
              }
              ostr << std::left
                   << "[" << std::right << std::setw(2) << index << "] " << std::left
                   << std::setw(12) << tag
                   << std::setw(12) << type
                   << std::setw(9) << temp
                   << std::setw(8) << size
                   << std::setw(16) << mem_usage
                   << std::setw(8) << bo_count << std::endl;
            }
          }
        }
        catch( std::exception const& e) {
          // eat the exception, probably bad path
        }

        ostr << "~~~~~~~~~~~~~~~~~~~~~~~~~~~~~~~~~~~~~~~~~~~~~~~~~~~~~~~~~~~~~~~~~~~~~~\n";
        ostr << "DMA Transfer Metrics" << std::endl;
        try {
          for (auto& v : sensor_tree::get_child( "board.pcie_dma.transfer_metrics" )) {
            if( v.first == "chan" ) {
              std::string chan_index, chan_h2c, chan_c2h, chan_val = "N/A";
              for (auto& subv : v.second ) {
                chan_val = subv.second.get_value<std::string>();
                if( subv.first == "index" )
                  chan_index = chan_val;
                else if( subv.first == "h2c" )
                  chan_h2c = chan_val;
                else if( subv.first == "c2h" )
                  chan_c2h = chan_val;
              }
              ostr << "Chan[" << chan_index << "].h2c:  " << chan_h2c << std::endl;
              ostr << "Chan[" << chan_index << "].c2h:  " << chan_c2h << std::endl;
            }
          }
        }
        catch( std::exception const& e) {
          // eat the exception, probably bad path
        }
        /* TODO: Stream topology and xclbin id. */
//        ostr << "~~~~~~~~~~~~~~~~~~~~~~~~~~~~~~~~~~~~~~~~~~~~~~~~~~~~~~~~~~~~~~~~~~~~~~\n";
//        ostr << "Stream Topology, TODO\n";
//        printStreamInfo(ostr);
//        ostr << "#################################\n";
        ostr << "~~~~~~~~~~~~~~~~~~~~~~~~~~~~~~~~~~~~~~~~~~~~~~~~~~~~~~~~~~~~~~~~~~~~~~\n";
        ostr << "Xclbin UUID\n"
             << sensor_tree::get<std::string>( "board.xclbin.uuid", "N/A" ) << std::endl;
        ostr << "~~~~~~~~~~~~~~~~~~~~~~~~~~~~~~~~~~~~~~~~~~~~~~~~~~~~~~~~~~~~~~~~~~~~~~\n";
        ostr << "Compute Unit Status\n";
        try {
          for (auto& v : sensor_tree::get_child( "board.compute_unit" )) {
            if( v.first == "cu" ) {
              std::string cu_n, cu_s, cu_ba;
              int cu_i = 0;
              for (auto& subv : v.second) {
                if( subv.first == "index" )
                  cu_i = subv.second.get_value<int>();
                else if( subv.first == "name" )
                  cu_n = subv.second.get_value<std::string>();
                else if( subv.first == "base_address" )
                  cu_ba = sensor_tree::pretty<int>(subv.second.get_value<int>(), "N/A", true);
                else if( subv.first == "status" )
                  cu_s = subv.second.get_value<std::string>();
              }
              ostr << "CU[" << std::right << std::setw(2) << cu_i << "]: "
                   << std::left << std::setw(32) << cu_n
                   << "@" << std::setw(18) << std::hex << cu_ba
                   << cu_s << std::endl;
            }
          }
        }
        catch( std::exception const& e) {
            // eat the exception, probably bad path
        }
        ostr << "~~~~~~~~~~~~~~~~~~~~~~~~~~~~~~~~~~~~~~~~~~~~~~~~~~~~~~~~~~~~~~~~~~~~~~\n";
        return 0;
    }


    /*
     * print stream topology
     */
    int printStreamInfo(std::ostream& ostr) const {
        std::vector<std::string> usage_lines;
        m_stream_usage_stringize_dynamics(m_devinfo, usage_lines);
        return 0;
    }

    /*
     * program
     */
    int program(const std::string& xclbin, unsigned region) {
        std::ifstream stream(xclbin.c_str());

        if(!stream.is_open()) {
            std::cout << "ERROR: Cannot open " << xclbin << ". Check that it exists and is readable." << std::endl;
            return -ENOENT;
        }

        if(region) {
            std::cout << "ERROR: Not support other than -r 0 " << std::endl;
            return -EINVAL;
        }

        char temp[8];
        stream.read(temp, 8);

        if (std::strncmp(temp, "xclbin0", 8)) {
            if (std::strncmp(temp, "xclbin2", 8))
                return -EINVAL;
        }


        stream.seekg(0, stream.end);
        int length = stream.tellg();
        stream.seekg(0, stream.beg);

        char *buffer = new char[length];
        stream.read(buffer, length);
        const xclBin *header = (const xclBin *)buffer;
        int result = xclLockDevice(m_handle);
        if (result)
            return result;
        result = xclLoadXclBin(m_handle, header);
        delete [] buffer;
        (void) xclUnlockDevice(m_handle);

        return result;
    }

    /*
     * boot
     *
     * Boot requires root privileges. Boot calls xclBootFPGA given the device handle.
     * The device is closed and a re-enumeration of devices is performed. After, the
     * device is created again by calling xclOpen(). This cannot be done inside
     * xclBootFPGA because of scoping issues in m_handle, so it is done within boot().
     * Check m_handle as a valid pointer before returning.
     */
    int boot() {
        if (getuid() && geteuid()) {
            std::cout << "ERROR: boot operation requires root privileges" << std::endl; // todo move this to a header of common messages
            return -EACCES;
        } else {
            int retVal = -1;
            retVal = xclBootFPGA(m_handle);
            if( retVal == 0 )
            {
                m_handle = xclOpen( m_idx, nullptr, XCL_QUIET );
                ( m_handle != nullptr ) ? retVal = 0 : retVal = -1;
            }
            return retVal;
        }
    }

    int reset(unsigned region) {
        const xclResetKind kind = (region == 0xffffffff) ? XCL_RESET_FULL : XCL_RESET_KERNEL;
        return xclResetDevice(m_handle, kind);
    }

    int run(unsigned region, unsigned cu) {
        std::cout << "ERROR: Not implemented\n";
        return -1;
    }

    int fan(unsigned speed) {
        std::cout << "ERROR: Not implemented\n";
        return -1;
    }

    /*
     * dmatest
     *
     * TODO: Refactor this function to be much shorter.
     */
    int dmatest(size_t blockSize, bool verbose) {
        if (blockSize == 0)
            blockSize = 256 * 1024 * 1024; // Default block size

        if (verbose)
            std::cout << "Total DDR size: " << m_devinfo.mDDRSize/(1024 * 1024) << " MB\n";

        bool isAREDevice = false;
        if (strstr(m_devinfo.mName, "-xare")) {//This is ARE device
            isAREDevice = true;
        }

        int result = 0;
        unsigned long long addr = 0x0;
        unsigned long long sz = 0x1;
        unsigned int pattern = 'J';

        // get DDR bank count from mem_topology if possible
        std::string errmsg;
        std::vector<char> buf;

        pcidev::get_dev(m_idx)->user->sysfs_get(
            "", "mem_topology", errmsg, buf);
        if (!errmsg.empty()) {
            std::cout << errmsg << std::endl;
            return -EINVAL;
        }
        const mem_topology *map = (mem_topology *)buf.data();

        if(buf.empty() || map->m_count == 0) {
            std::cout << "WARNING: 'mem_topology' invalid, "
                << "unable to perform DMA Test. Has the bitstream been loaded? "
                << "See 'xbutil program'." << std::endl;
            return -EINVAL;
        }

        if (verbose)
            std::cout << "Reporting from mem_topology:" << std::endl;

        for(int32_t i = 0; i < map->m_count; i++) {
            if(map->m_mem_data[i].m_type == MEM_STREAMING)
                continue;

            if(map->m_mem_data[i].m_used) {
                if (verbose) {
                    std::cout << "Data Validity & DMA Test on "
                        << map->m_mem_data[i].m_tag << "\n";
                }
                addr = map->m_mem_data[i].m_base_address;

                for(unsigned sz = 1; sz <= 256; sz *= 2) {
                    result = memwriteQuiet(addr, sz, pattern);
                    if( result < 0 )
                        return result;
                    result = memreadCompare(addr, sz, pattern , false);
                    if( result < 0 )
                        return result;
                }
                DMARunner runner( m_handle, blockSize, i);
                result = runner.run();
            }
        }

        if (isAREDevice) {//This is ARE device
            //XARE Status Reg Base Addr = 0x90000
            //XARE Channel Up Addr is = 0x90010 (& 0x98010)
            // 32 bits = 0x2 means clock is up but channel is down
            // 32 bits = 0x3 mean clocks and channel both are up..
            //??? Sarab: Also check if link channel is up;
            //After that see if we should do one hope or more hops..

            //Raw Read/Write Delay Check
            unsigned numIteration = 10000;
            //addr = 0xC00000000;//48GB = 3 hops
            addr = 0x400000000;//16GB = one hop
            sz = 0x20000;//128KB
            long numHops = addr / m_devinfo.mDDRSize;
            auto t1 = Clock::now();
            for (unsigned i = 0; i < numIteration; i++) {
                memwriteQuiet(addr, sz, pattern);
            }
            auto t2 = Clock::now();
            auto timeARE = std::chrono::duration_cast<std::chrono::nanoseconds>(t2 - t1).count();

            addr = 0x0;
            sz = 0x1;
            t1 = Clock::now();
            for (unsigned i = 0; i < numIteration; i++) {
                memwriteQuiet(addr, sz, pattern);
            }
            t2 = Clock::now();
            auto timeDDR = std::chrono::duration_cast<std::chrono::nanoseconds>(t2 - t1).count();
            long delayPerHop = (timeARE - timeDDR) / (numIteration * numHops);
            std::cout << "Averaging ARE hardware latency over " << numIteration * numHops << " hops\n";
            std::cout << "Latency per ARE hop for 128KB: " << delayPerHop << " ns\n";
            std::cout << "Total latency over ARE: " << (timeARE - timeDDR) << " ns\n";
        }
        return result;
    }

    int memread(std::string aFilename, unsigned long long aStartAddr = 0, unsigned long long aSize = 0) {
        if (strstr(m_devinfo.mName, "-xare")) {//This is ARE device
          if (aStartAddr > m_devinfo.mDDRSize) {
              std::cout << "Start address " << std::hex << aStartAddr <<
                           " is over ARE" << std::endl;
          }
          if (aSize > m_devinfo.mDDRSize || aStartAddr+aSize > m_devinfo.mDDRSize) {
              std::cout << "Read size " << std::dec << aSize << " from address 0x" << std::hex << aStartAddr <<
                           " is over ARE" << std::endl;
          }
        }
        return memaccess(m_handle, m_devinfo.mDDRSize, m_devinfo.mDataAlignment,
            pcidev::get_dev(m_idx)->user->sysfs_name).read(
            aFilename, aStartAddr, aSize);
    }


    int memDMATest(size_t blocksize, unsigned int aPattern = 'J') {
        return memaccess(m_handle, m_devinfo.mDDRSize, m_devinfo.mDataAlignment,
            pcidev::get_dev(m_idx)->user->sysfs_name).runDMATest(
            blocksize, aPattern);
    }

    int memreadCompare(unsigned long long aStartAddr = 0, unsigned long long aSize = 0, unsigned int aPattern = 'J', bool checks = true) {
        return memaccess(m_handle, m_devinfo.mDDRSize, m_devinfo.mDataAlignment,
            pcidev::get_dev(m_idx)->user->sysfs_name).readCompare(
            aStartAddr, aSize, aPattern, checks);
    }

    int memwrite(unsigned long long aStartAddr, unsigned long long aSize, unsigned int aPattern = 'J') {
        if (strstr(m_devinfo.mName, "-xare")) {//This is ARE device
            if (aStartAddr > m_devinfo.mDDRSize) {
                std::cout << "Start address " << std::hex << aStartAddr <<
                             " is over ARE" << std::endl;
            }
            if (aSize > m_devinfo.mDDRSize || aStartAddr+aSize > m_devinfo.mDDRSize) {
                std::cout << "Write size " << std::dec << aSize << " from address 0x" << std::hex << aStartAddr <<
                             " is over ARE" << std::endl;
            }
        }
        return memaccess(m_handle, m_devinfo.mDDRSize, m_devinfo.mDataAlignment,
            pcidev::get_dev(m_idx)->user->sysfs_name).write(
            aStartAddr, aSize, aPattern);
    }

    int memwrite( unsigned long long aStartAddr, unsigned long long aSize, char *srcBuf )
    {
        if( strstr( m_devinfo.mName, "-xare" ) ) { //This is ARE device
            if( aStartAddr > m_devinfo.mDDRSize ) {
                std::cout << "Start address " << std::hex << aStartAddr <<
                             " is over ARE" << std::endl;
            }
            if( aSize > m_devinfo.mDDRSize || aStartAddr + aSize > m_devinfo.mDDRSize ) {
                std::cout << "Write size " << std::dec << aSize << " from address 0x" << std::hex << aStartAddr <<
                             " is over ARE" << std::endl;
            }
        }
        return memaccess(m_handle, m_devinfo.mDDRSize, m_devinfo.mDataAlignment,
            pcidev::get_dev(m_idx)->user->sysfs_name).write(
            aStartAddr, aSize, srcBuf);
    }

    int memwriteQuiet(unsigned long long aStartAddr, unsigned long long aSize, unsigned int aPattern = 'J') {
        return memaccess(m_handle, m_devinfo.mDDRSize, m_devinfo.mDataAlignment,
            pcidev::get_dev(m_idx)->user->sysfs_name).writeQuiet(
            aStartAddr, aSize, aPattern);
    }


   //Debug related functionality.
    uint32_t getIPCountAddrNames(int type, std::vector<uint64_t> *baseAddress, std::vector<std::string> * portNames);

    std::pair<size_t, size_t> getCUNamePortName (std::vector<std::string>& aSlotNames,
                             std::vector< std::pair<std::string, std::string> >& aCUNamePortNames);
    int readSPMCounters();
    int readSSPMCounters();
    int readLAPCheckers(int aVerbose);
    int print_debug_ip_list (int aVerbose);

    /*
     * do_dd
     *
     * Perform block read or writes to-device-from-file or from-device-to-file.
     *
     * Usage:
     * dd -d0 --if=in.txt --bs=4096 --count=16 --seek=10
     * dd -d0 --of=out.txt --bs=1024 --count=4 --skip=2
     * --if : specify the input file, if specified, direction is fileToDevice
     * --of : specify the output file, if specified, direction is deviceToFile
     * --bs : specify the block size OPTIONAL defaults to value specified in 'dd.h'
     * --count : specify the number of blocks to copy
     *           OPTIONAL for fileToDevice; will copy the remainder of input file by default
     *           REQUIRED for deviceToFile
     * --skip : specify the source offset (in block counts) OPTIONAL defaults to 0
     * --seek : specify the destination offset (in block counts) OPTIONAL defaults to 0
     */
    int do_dd(dd::ddArgs_t args )
    {
        if( !args.isValid ) {
            return -1; // invalid arguments
        }
        if( args.dir == dd::unset ) {
            return -1; // direction invalid
        } else if( args.dir == dd::deviceToFile ) {
            unsigned long long addr = args.skip; // ddr read offset
            while( args.count-- > 0 ) { // writes all full blocks
                memread( args.file, addr, args.blockSize ); // returns 0 on complete read.
                // how to check for partial reads when device is empty?
                addr += args.blockSize;
            }
        } else if( args.dir == dd::fileToDevice ) {
            // write entire contents of file to device DDR at seek offset.
            unsigned long long addr = args.seek; // ddr write offset
            std::ifstream iStream( args.file.c_str(), std::ifstream::binary );
            if( !iStream ) {
                perror( "open input file" );
                return errno;
            }
            // If unspecified count, calculate the count from the full file size.
            if( args.count <= 0 ) {
                iStream.seekg( 0, iStream.end );
                int length = iStream.tellg();
                args.count = length / args.blockSize + 1; // round up
                iStream.seekg( 0, iStream.beg );
            }
            iStream.seekg( 0, iStream.beg );

            char *buf;
            static char *inBuf;
            size_t inSize;

            inBuf = (char*)malloc( args.blockSize );
            if( !inBuf ) {
                perror( "malloc block size" );
                return errno;
            }

            while( args.count-- > 0 ) { // writes all full blocks
                buf = inBuf;
                inSize = iStream.read( inBuf, args.blockSize ).gcount();
                if( (int)inSize == args.blockSize ) {
                    // full read
                } else {
                    // Partial read--write size specified greater than read size. Writing remainder of input file.
                    args.count = 0; // force break
                }
                memwrite( addr, inSize, buf );
                addr += inSize;
            }
            iStream.close();
        }
        return 0;
    }

    int usageInfo(xclDeviceUsage& devstat) const {
        return xclGetUsageInfo(m_handle, &devstat);
    }

    int deviceInfo(xclDeviceInfo2& devinfo) const {
        return xclGetDeviceInfo2(m_handle, &devinfo);
    }

    int validate(bool quick);

    int printEccInfo(std::ostream& ostr) const;
    int resetEccInfo();

private:
    // Run a test case as <exe> <xclbin> [-d index] on this device and collect
    // all output from the run into "output"
    // Note: exe should assume index to be 0 without -d
    int runTestCase(const std::string& exe, const std::string& xclbin,
        std::string& output);
};

void printHelp(const std::string& exe);
int xclTop(int argc, char *argv[]);
int xclValidate(int argc, char *argv[]);
std::unique_ptr<xcldev::device> xclGetDevice(unsigned index);
} // end namespace xcldev

#endif /* XBUTIL_H */<|MERGE_RESOLUTION|>--- conflicted
+++ resolved
@@ -752,15 +752,10 @@
              << std::setw(16) << sensor_tree::get_pretty<unsigned short>( "board.physical.electrical.12v_sw.voltage"  )
              << std::setw(16) << sensor_tree::get_pretty<unsigned short>( "board.physical.electrical.mgt_vtt.voltage" ) << std::endl;
         ostr << std::setw(16) << "VCCINT VOL" << std::setw(16) << "VCCINT CURR" << std::setw(16) << "DNA" << std::endl;
-<<<<<<< HEAD
         ostr << std::setw(16) << sensor_tree::get_pretty<unsigned short>( "board.physical.electrical.vccint.voltage" )
-             << std::setw(16) << sensor_tree::get_pretty<unsigned short>( "board.physical.electrical.vccint.current" ) << std::endl;
-=======
-        ostr << std::setw(16) << sensor_tree::get( "board.physical.electrical.vccint.voltage", -1 )
-             << std::setw(16) << sensor_tree::get( "board.physical.electrical.vccint.current", -1 )
+             << std::setw(16) << sensor_tree::get_pretty<unsigned short>( "board.physical.electrical.vccint.current" )
              << std::setw(16) << sensor_tree::get<std::string>( "board.info.dna", "N/A" ) << std::endl;
 
->>>>>>> 8e88761d
         ostr << "~~~~~~~~~~~~~~~~~~~~~~~~~~~~~~~~~~~~~~~~~~~~~~~~~~~~~~~~~~~~~~~~~~~~~~\n";
         ostr << "Board Power\n";
         ostr << sensor_tree::get_pretty<unsigned>( "board.physical.power" ) << " W" << std::endl;
