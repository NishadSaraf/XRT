--- conflicted
+++ resolved
@@ -886,7 +886,6 @@
 	{ XOCL_PCI_DEVID(0x10EE, 0x6E4F, PCI_ANY_ID, MGMT_DEFAULT) },	\
 	{ XOCL_PCI_DEVID(0x10EE, 0x6B0F, PCI_ANY_ID, MGMT_6B0F) },	\
 	{ XOCL_PCI_DEVID(0x10EE, 0x6E8F, 0x4352, MGMT_6E8F_DSA52) },	\
-<<<<<<< HEAD
 	{ XOCL_PCI_DEVID(0x10EE, 0x888F, PCI_ANY_ID, MGMT_888F) },      \
 	{ XOCL_PCI_DEVID(0x10EE, 0x898F, PCI_ANY_ID, MGMT_898F) },      \
 	{ XOCL_PCI_DEVID(0x10EE, 0x788F, 0x4351, MGMT_XBB_DSA51) },     \
@@ -895,17 +894,7 @@
 	{ XOCL_PCI_DEVID(0x10EE, 0x6A8F, 0x4353, MGMT_XBB_DSA52) },     \
 	{ XOCL_PCI_DEVID(0x10EE, 0x5000, PCI_ANY_ID, MGMT_XBB_DSA51) }, \
 	{ XOCL_PCI_DEVID(0x10EE, 0x5004, PCI_ANY_ID, MGMT_XBB_DSA52) }, \
-	{ XOCL_PCI_DEVID(0x13FE, 0x006C, PCI_ANY_ID, MGMT_DEFAULT) }
-=======
-	{ XOCL_PCI_DEVID(0x10EE, 0x888F, PCI_ANY_ID, MGMT_888F) },	\
-	{ XOCL_PCI_DEVID(0x10EE, 0x898F, PCI_ANY_ID, MGMT_898F) },	\
-	{ XOCL_PCI_DEVID(0x10EE, 0x788F, 0x4351, MGMT_XBB_DSA51) },	\
-	{ XOCL_PCI_DEVID(0x10EE, 0x788F, 0x4352, MGMT_XBB_DSA52) },	\
-	{ XOCL_PCI_DEVID(0x10EE, 0x798F, 0x4352, MGMT_XBB_DSA52) },	\
-	{ XOCL_PCI_DEVID(0x10EE, 0x5000, PCI_ANY_ID, MGMT_XBB_DSA51) },	\
-	{ XOCL_PCI_DEVID(0x10EE, 0x5004, PCI_ANY_ID, MGMT_XBB_DSA52) },	\
 	{ XOCL_PCI_DEVID(0x13FE, 0x006C, PCI_ANY_ID, MGMT_6A8F) }
->>>>>>> f9f83418
 
 #define	XOCL_USER_XDMA_PCI_IDS						\
 	{ XOCL_PCI_DEVID(0x10EE, 0x4A48, PCI_ANY_ID, USER_XDMA) },	\
