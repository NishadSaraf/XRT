--- conflicted
+++ resolved
@@ -805,7 +805,6 @@
 	wmb();
 }
 
-<<<<<<< HEAD
 int xocl_hot_reset_ioctl(struct drm_device *dev, void *data,
 	struct drm_file *filp)
 {
@@ -813,7 +812,8 @@
 
 	printk(KERN_INFO "%s err: %d\n", __FUNCTION__, err);
 	return err;
-=======
+}
+
 int xocl_p2p_enable_ioctl(struct drm_device *dev,
 			  void *data,
 			  struct drm_file *filp)
@@ -860,5 +860,4 @@
 
 failed:
 	return ret;
->>>>>>> f842b2d1
 }