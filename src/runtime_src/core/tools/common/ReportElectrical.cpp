--- conflicted
+++ resolved
@@ -1,4 +1,3 @@
-<<<<<<< HEAD
 /**
  * Copyright (C) 2020-2022 Xilinx, Inc
  *
@@ -107,82 +106,4 @@
       _output << m_nagiosFormat % amp_name % pt_sensor.get<std::string>("current.amps") % "A";
     }
   }
-}
-=======
-/**
- * Copyright (C) 2020-2022 Xilinx, Inc
- *
- * Licensed under the Apache License, Version 2.0 (the "License"). You may
- * not use this file except in compliance with the License. A copy of the
- * License is located at
- *
- *     http://www.apache.org/licenses/LICENSE-2.0
- *
- * Unless required by applicable law or agreed to in writing, software
- * distributed under the License is distributed on an "AS IS" BASIS, WITHOUT
- * WARRANTIES OR CONDITIONS OF ANY KIND, either express or implied. See the
- * License for the specific language governing permissions and limitations
- * under the License.
- */
-
-// ------ I N C L U D E   F I L E S -------------------------------------------
-// Local - Include Files
-#include "ReportElectrical.h"
-
-// 3rd Party Library - Include Files
-#include <boost/property_tree/json_parser.hpp>
-
-void
-ReportElectrical::getPropertyTreeInternal( const xrt_core::device * _pDevice,
-                                           boost::property_tree::ptree &_pt) const
-{
-  // Defer to the 20202 format.  If we ever need to update JSON data,
-  // Then update this method to do so.
-  getPropertyTree20202(_pDevice, _pt);
-}
-
-void
-ReportElectrical::getPropertyTree20202( const xrt_core::device * _pDevice,
-                                        boost::property_tree::ptree &_pt) const
-{
-  xrt::device device(_pDevice->get_device_id());
-  boost::property_tree::ptree pt_electrical;
-  std::stringstream ss;
-  ss << device.get_info<xrt::info::device::electrical>();
-  boost::property_tree::read_json(ss, pt_electrical);
-
-  // There can only be 1 root node
-  _pt.add_child("electrical", pt_electrical);
-}
-
-void
-ReportElectrical::writeReport( const xrt_core::device* /*_pDevice*/,
-                               const boost::property_tree::ptree& _pt,
-                               const std::vector<std::string>& /*_elementsFilter*/,
-                               std::ostream & _output) const
-{
-  boost::property_tree::ptree empty_ptree;
-
-  _output << "Electrical\n";
-  const boost::property_tree::ptree& electricals = _pt.get_child("electrical.power_rails", empty_ptree);
-  _output << boost::format("  %-23s: %s Watts\n") % "Max Power" % _pt.get<std::string>("electrical.power_consumption_max_watts", "N/A");
-  _output << boost::format("  %-23s: %s Watts\n") % "Power" % _pt.get<std::string>("electrical.power_consumption_watts", "N/A");
-  _output << boost::format("  %-23s: %s\n\n") % "Power Warning" % _pt.get<std::string>("electrical.power_consumption_warning", "N/A");
-  _output << boost::format("  %-23s: %6s   %6s\n") % "Power Rails" % "Voltage" % "Current";
-  for(auto& kv : electricals) {
-    const boost::property_tree::ptree& pt_sensor = kv.second;
-    std::string name = pt_sensor.get<std::string>("description");
-    auto volts_is_present = pt_sensor.get<bool>("voltage.is_present");
-    auto amps_is_present = pt_sensor.get<bool>("current.is_present");
-
-    if(volts_is_present && amps_is_present)
-      _output << boost::format("  %-23s: %6s V, %6s A\n") % name % pt_sensor.get<std::string>("voltage.volts") % pt_sensor.get<std::string>("current.amps");
-    else if(volts_is_present)
-      _output << boost::format("  %-23s: %6s V\n") % name % pt_sensor.get<std::string>("voltage.volts");
-    else if(amps_is_present)
-      _output << boost::format("  %-23s: %16s A\n") % name % pt_sensor.get<std::string>("current.amps");
-  }
-  _output << std::endl;
-
-}
->>>>>>> e21b0737
+}