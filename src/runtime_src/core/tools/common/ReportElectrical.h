<<<<<<< HEAD
/**
 * Copyright (C) 2020-2021 Xilinx, Inc
 *
 * Licensed under the Apache License, Version 2.0 (the "License"). You may
 * not use this file except in compliance with the License. A copy of the
 * License is located at
 *
 *     http://www.apache.org/licenses/LICENSE-2.0
 *
 * Unless required by applicable law or agreed to in writing, software
 * distributed under the License is distributed on an "AS IS" BASIS, WITHOUT
 * WARRANTIES OR CONDITIONS OF ANY KIND, either express or implied. See the
 * License for the specific language governing permissions and limitations
 * under the License.
 */

#ifndef __ReportElectrical_h_
#define __ReportElectrical_h_

// Please keep external include file dependencies to a minimum
#include "Report.h"

class ReportElectrical : public Report {
 public:
  ReportElectrical() : Report("electrical", "Electrical and power sensors present on the device", true /*deviceRequired*/) { /*empty*/ };

 // Child methods that need to be implemented
 public:
  virtual void getPropertyTreeInternal(const xrt_core::device * _pDevice, boost::property_tree::ptree &_pt) const;
  virtual void getPropertyTree20202(const xrt_core::device * _pDevicee, boost::property_tree::ptree &_pt) const;
  virtual void writeReport(const xrt_core::device* _pDevice, const boost::property_tree::ptree& _pt, const std::vector<std::string>& _elementsFilter, std::ostream & _output) const;
  virtual void writeNagiosReport(const xrt_core::device* _pDevice, const boost::property_tree::ptree& pt, const std::vector<std::string>& _elementsFilter,std::ostream & _output) const;
};

#endif


=======
/**
 * Copyright (C) 2020-2021 Xilinx, Inc
 *
 * Licensed under the Apache License, Version 2.0 (the "License"). You may
 * not use this file except in compliance with the License. A copy of the
 * License is located at
 *
 *     http://www.apache.org/licenses/LICENSE-2.0
 *
 * Unless required by applicable law or agreed to in writing, software
 * distributed under the License is distributed on an "AS IS" BASIS, WITHOUT
 * WARRANTIES OR CONDITIONS OF ANY KIND, either express or implied. See the
 * License for the specific language governing permissions and limitations
 * under the License.
 */

#ifndef __ReportElectrical_h_
#define __ReportElectrical_h_

// Please keep external include file dependencies to a minimum
#include "Report.h"

class ReportElectrical : public Report {
 public:
  ReportElectrical() : Report("electrical", "Electrical and power sensors present on the device", true /*deviceRequired*/) { /*empty*/ };

 // Child methods that need to be implemented
 public:
  virtual void getPropertyTreeInternal(const xrt_core::device * _pDevice, boost::property_tree::ptree &_pt) const;
  virtual void getPropertyTree20202(const xrt_core::device * _pDevicee, boost::property_tree::ptree &_pt) const;
  virtual void writeReport(const xrt_core::device* _pDevice, const boost::property_tree::ptree& _pt, const std::vector<std::string>& _elementsFilter, std::ostream & _output) const;
};

#endif

>>>>>>> e21b0737
<|MERGE_RESOLUTION|>--- conflicted
+++ resolved
@@ -1,4 +1,3 @@
-<<<<<<< HEAD
 /**
  * Copyright (C) 2020-2021 Xilinx, Inc
  *
@@ -35,41 +34,3 @@
 
 #endif
 
-
-=======
-/**
- * Copyright (C) 2020-2021 Xilinx, Inc
- *
- * Licensed under the Apache License, Version 2.0 (the "License"). You may
- * not use this file except in compliance with the License. A copy of the
- * License is located at
- *
- *     http://www.apache.org/licenses/LICENSE-2.0
- *
- * Unless required by applicable law or agreed to in writing, software
- * distributed under the License is distributed on an "AS IS" BASIS, WITHOUT
- * WARRANTIES OR CONDITIONS OF ANY KIND, either express or implied. See the
- * License for the specific language governing permissions and limitations
- * under the License.
- */
-
-#ifndef __ReportElectrical_h_
-#define __ReportElectrical_h_
-
-// Please keep external include file dependencies to a minimum
-#include "Report.h"
-
-class ReportElectrical : public Report {
- public:
-  ReportElectrical() : Report("electrical", "Electrical and power sensors present on the device", true /*deviceRequired*/) { /*empty*/ };
-
- // Child methods that need to be implemented
- public:
-  virtual void getPropertyTreeInternal(const xrt_core::device * _pDevice, boost::property_tree::ptree &_pt) const;
-  virtual void getPropertyTree20202(const xrt_core::device * _pDevicee, boost::property_tree::ptree &_pt) const;
-  virtual void writeReport(const xrt_core::device* _pDevice, const boost::property_tree::ptree& _pt, const std::vector<std::string>& _elementsFilter, std::ostream & _output) const;
-};
-
-#endif
-
->>>>>>> e21b0737
