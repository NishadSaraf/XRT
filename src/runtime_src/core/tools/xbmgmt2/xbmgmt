#!/bin/bash

#
# SPDX-License-Identifier: Apache-2.0
#
# Copyright (C) 2020-2022 Xilinx, Inc.
#

# -- Detect a Windows environment and automatically switch to the .bat file
if [[ "`uname`" == windows32* ]] || [[ "`uname`" == CYGWIN* ]] ; then
    trap "" INT
    "$0.bat" "$@"
    exit $?
fi

# Working variables
XRT_PROG=xbmgmt2

# Examine the options and look for -new/--new
XRTWARP_PROG_ARGS_size=0
XRTWRAP_PROG_ARGS=()
while [ $# -gt 0 ]; do
    case "$1" in
<<<<<<< HEAD
=======
    # Indicates that the legacy was specified
    -legacy|--legacy)
        echo "----------------------------------------------------------------------"
        echo "Error: Obsoleted option
       The --legacy option is no longer supported.
    
       For legacy migration, please refer to the XRT github.io utility 
       migration guide.

       Commands, options, arguments and their descriptions can also be 
       reported via the --help option."
        echo "----------------------------------------------------------------------"
        exit 1
	    ;;
>>>>>>> d507f3a8
	# Copy the options the remaining options
	*)
	    XRTWRAP_PROG_ARGS[$XRTWARP_PROG_ARGS_size]="$1"
	    XRTWARP_PROG_ARGS_size=$(($XRTWARP_PROG_ARGS_size + 1))
	    shift
	    ;;
    esac
done

# -- Find and call the loader
XRT_LOADER="`dirname \"$0\"`/unwrapped/loader"

if [ ! -f "$XRT_LOADER" ]; then
    echo "ERROR: Could not find 64-bit loader executable."
    echo "ERROR: ${XRT_LOADER} does not exist."
    exit 1
fi

"${XRT_LOADER}" -exec ${XRT_PROG} "${XRTWRAP_PROG_ARGS[@]}"<|MERGE_RESOLUTION|>--- conflicted
+++ resolved
@@ -21,8 +21,6 @@
 XRTWRAP_PROG_ARGS=()
 while [ $# -gt 0 ]; do
     case "$1" in
-<<<<<<< HEAD
-=======
     # Indicates that the legacy was specified
     -legacy|--legacy)
         echo "----------------------------------------------------------------------"
@@ -37,7 +35,6 @@
         echo "----------------------------------------------------------------------"
         exit 1
 	    ;;
->>>>>>> d507f3a8
 	# Copy the options the remaining options
 	*)
 	    XRTWRAP_PROG_ARGS[$XRTWARP_PROG_ARGS_size]="$1"
